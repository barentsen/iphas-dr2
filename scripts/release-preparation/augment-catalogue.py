--- conflicted
+++ resolved
@@ -15,11 +15,7 @@
     for i in np.arange(1, f[1].header['TFIELDS']+1, 1):  # Loop over all columns
         name = f[1].header['TTYPE{0}'.format(i)]
 
-<<<<<<< HEAD
         # Set an appropriate TDISP keyword for floating points      
-=======
-        # Set an appropriate TDISP keyword for floating points
->>>>>>> bb5b43c7
         if name in ['ra', 'dec', 'l', 'b']:
             f[1].header['TDISP{0}'.format(i)] = 'F9.5'
         if name in ['posErr', 'pStar', 'pGalaxy', 'pNoise', 'pSaturated',
@@ -81,6 +77,7 @@
     f[1].header['COMMENT'] = 'This catalogue is part of IPHAS DR2.'
     f[1].header['COMMENT'] = 'For more information, visit http://www.iphas.org.'
 
+    log.info('Writing {0}'.format(filename_target))
     f.writeto(filename_target, checksum=True,
               clobber=True)
 
@@ -88,13 +85,13 @@
 if __name__ == '__main__':
     DR2 = '/car-data/gb/iphas-dr2-rc6/concatenated'
 
-    #for l in np.arange(25, 220, 5):
-    for l in [215]:
+    ##for l in [215]:
+    for l in np.arange(25, 220, 5):
         for part in ['a', 'b']:
             origin = DR2+'/full-compressed/iphas-dr2-{0}{1}.fits.gz'.format(l, part)
             target = DR2+'/full-augmented/iphas-dr2-{0}{1}.fits.gz'.format(l, part)
             augment(origin, target)
 
-            #origin = DR2+'/light-compressed/iphas-dr2-{0}{1}-light.fits.gz'.format(l, part)
-            #target = DR2+'/light-augmented/iphas-dr2-{0}{1}-light.fits.gz'.format(l, part)
-            #augment(origin, target)
+            origin = DR2+'/light-compressed/iphas-dr2-{0}{1}-light.fits.gz'.format(l, part)
+            target = DR2+'/light-augmented/iphas-dr2-{0}{1}-light.fits.gz'.format(l, part)
+            augment(origin, target)
