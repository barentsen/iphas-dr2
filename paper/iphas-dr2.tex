\documentclass[useAMS,usenatbib]{mn2e}
\usepackage{amssymb,amsmath}
\usepackage[pdftex]{graphicx}
\usepackage{longtable} 
\usepackage{float}
\usepackage{booktabs}
\usepackage{aas_macros}
\usepackage{caption}
\usepackage{subcaption}

\restylefloat{table}

\graphicspath{ {/home/gb/msc/Dropbox/papers/dr2/} }

\def\ha{\mbox{H$\rm \alpha$}}
\def\arcsec{$''$}
\def\arcmin{$'$}
\def\deg{$^{\circ}$}
\def\micron{\mbox{$\mu$m}}

\title[IPHAS Data Release 2]{The Second Data Release 
of the INT Photometric H$\alpha$ Survey 
of the Northern Galactic Plane (IPHAS DR2)}
		
\author[G. Barentsen
et. al]{G. Barentsen$^{1}$\thanks{E-mail:geert@barentsen.be},
H. J. Farnhill$^1$,
J. E. Drew$^1$,
E. A. Gonz$\acute{\rm{a}}$lez-Solares$^2$, 
R. Greimel$^3$, \newauthor
M. J. Irwin$^2$,
B. Mizalski$^{4}$,
C. Ruhland$^1$,
P. Groot$^5$,
A. Mampaso$^6$, 
S. E. Sale$^7$, \newauthor
M. J. Barlow$^{8}$,
R. L. M Corradi$^{6}$,
J. J. Drake$^{9}$,
J. Eisl\"offel$^{10}$,
J. Fabregat$^{11}$, \newauthor
B. T. Gaensicke$^{12}$,
A. S. Hales$^{13}$,
J. Irwin$^{9}$,
C. Knigge$^{14}$,
T. Kupfer$^{5}$,
D. J. Lennon$^{15}$, \newauthor
J. R. Lewis$^{2}$, 
M. Mohr-Smith$^{1}$, 
R. A. H. Morris$^{16}$,
T. Naylor$^{17}$,
Q. A. Parker$^{18}$, \newauthor
S. Phillipps$^{13}$, 
R. Raddi$^{11}$, 
P. Rodriguez-Gil$^{6}$,
L. Sabin$^{19}$,
S. Scaringi$^{20}$,
D. Steeghs$^{11}$, \newauthor
Y. C. Unruh$^{21}$, 
K. Viironen$^{22}$, 
J. S. Vink$^{23}$, 
N. A. Walton$^{2}$,
N. J. Wright$^{1}$,
A. A. Zijlstra$^{24}$.
\\
$^{1}$School of Physics, Astronomy \& Mathematics, University of Hertfordshire, College Lane, Hatfield, Hertfordshire, AL10 9AB, U.K.\\
$^{2}$Institute of Astronomy, University of Cambridge, Madingley Road, Cambridge, CB3 OHA, U.K.\\
$^{3}$IGAM, Institute of Physics, University of Graz, Universit\"atsplatz 5, Graz, Austria.\\
$^{4}$South African Astronomical Observatory, P.O. Box 9, Observatory, 7935 Cape Town, South Africa.\\
$^{5}$Afdeling Sterrenkunde, Radboud Universiteit Nijmegen, Faculteit NWI, Postbus 9010, 6500 GL Nijmegen, The Netherlands.\\
$^{6}$Instituto de Astrof\'isica de Canarias, 38200 La Laguna, Tenerife, Spain.\\
$^{7}$Rudolf Peierls Centre for Theoretical Physics, Keble Road, Oxford, OX1 3NP, U.K.\\
$^{8}$University College London, Department of Physics \& Astronomy, 
Gower Street, London WC1E 6BT, U.K.\\
$^{9}$Harvard-Smithsonian Center for Astrophysics, 60 Garden Street, 
Cambridge, MA 02138, U.S.A. \\
$^{10}$Th\"uringer Landessternwarte, Sternwarte 5, 07778, Tautenburg, Germany \\
$^{11}$Observatorio Astr\'onomico, Universidad de Valencia,
Catedr\'atico Jos\'e Beltr\'an 2, 46980 Paterna, Spain\\
$^{12}$Department of Physics, University of Warwick, Gibbet Hill Road, Coventry, CV4 7AL, U.K.\\
$^{13}$Joint ALMA Observatory, Alonso de Córdova 3107, Vitacura 763-0355, Santiago, Chile. \\
$^{14}$School of Physics \& Astronomy, University of Southampton, Southampton, SO17 1BJ, U.K.\\
$^{15}$European Space Astronomy Centre (ESAC), Villafranca del Castillo, Villanueva de la Canada, E-28692 Madrid, Spain.\\
$^{16}$School of Physics, Bristol University, Tyndall Avenue, Bristol, BS8 1TL, U.K.\\
$^{17}$School of Physics, University of Exeter, Stocker Road, Exeter, EX4 4QL, U.K.\\
$^{18}$Department of Physics \& Astronomy, Macquarie University, NSW 2109, Australia\\
$^{19}$Instituto de Astonom\'ia y Meteorolog\'ia, Departamento de F\'isica, CUCEI, Universidad de Guadalajara, Mexico.\\
$^{20}$Instituut voor Sterrenkunde, K.U. Leuven, Celestijnenlaan 200D, B-3001 Leuven, Belgium\\
$^{21}$Department of Physics, Blackett Laboratory, Imperial College
London, Prince Consort Road, London, SW7 2AZ, U.K.\\
$^{22}$Centro de Estudios de F\'isica del Cosmos de Arag\'on, Plaza San Juan 1, Planta 2, Teruel, 44001, Spain. \\
$^{23}$Armagh Observatory, College Hill, Armagh, Northern Ireland,
BT61 9DG, U.K.\\
$^{24}$Jodrell Bank Centre for Astrophysics, School of Physics \&
Astronomy, University of Manchester, Manchester M13 9PL, U.K.}

\begin{document}
\date{Current draft typeset \today}
\pagerange{\pageref{firstpage}--\pageref{lastpage}} \pubyear{2014}

\maketitle

\label{firstpage}

\begin{abstract} % BACKGROUND, OBJECTIVE, METHODS, RESULTS, CONCLUSIONS
The INT/WFC Photometric H$\alpha$ Survey 
of the Northern Galactic Plane (IPHAS)
is a 1800~deg$^2$ imaging survey
covering the Galactic latitude range $|b| < 5^\circ$
in the $r$, $i$ and \ha\ filters 
using the Wide Field Camera (WFC) 
on the 2.5-metre Isaac Newton Telescope (INT) in La Palma.
We present the first quality-controlled and
uniformly-calibrated source catalogue
derived from the survey,
providing single-epoch photometry
for 219 million unique sources
across 92\% of the 1800 square-degree footprint.
The observations were carried out between 2003 and 2013
at a median seeing of 1.1 arcsec
and to mean $5\sigma$-depths of 
21.2 ($r$), 20.0 ($i$) and 20.3 ($\ha$)
in the Vega magnitude system.
We explain the data reduction 
and quality control procedures,
describe and test the new uniform calibration,
and detail the construction of the new 98-column source catalogue.
We show that the global calibration is accurate to
<<<<<<< HEAD
0.03~mag (rms),
=======
0.03~mag (rms) 
%by validating against the Sloan Digital Sky Survey (SDSS),
>>>>>>> 7086329f
and provide a series of recommended quality criteria
which can be used to select the most reliable data
from the catalogue.
Finally, we demonstrate the ability of the 
catalogue's unique
$(r-\ha,\ r-i)$ diagram to
(i) characterise stellar populations and extinction regimes
towards different Galactic sight-lines
and (ii) select candidate \ha\ emission-line objects.
IPHAS is the first survey to offer comprehensive CCD photometry
of point sources across the Galactic Plane at visible wavelengths,
providing the much-needed counterpart
to recent infrared surveys.
\end{abstract}

\begin{keywords}
catalogues, surveys, stars: emission line, Be, Galaxy: stellar content
\end{keywords}

\section{Introduction}
The INT/WFC Photometric H$\alpha$ Survey
of the Northern Galactic Plane \citep[IPHAS;][]{Drew2005}
is providing new insights into the contents and structure of the disk of the Milky Way.
This large-scale programme of observation
-- spanning almost a decade 
and using more than 300 nights 
at the Isaac Newton Telescope (INT) in La Palma --
aims to provide the digital update 
to the photographic northern H$\alpha$ surveys 
of the mid-20th century \citep[see][]{Kohoutek1999}. 
By increasing the sensitivity 
with respect to these previous surveys 
by a factor $\sim$1000 (7 magnitudes), 
IPHAS can expand
the limited bright samples of Galactic emission line objects 
previously available into larger, deeper, and more statistically-robust samples that will 
better inform our understanding 
of the early and late stages of stellar evolution.
Since the publication of the IPHAS Initial Data Release \citep[IDR;][]{Gonzalez-Solares2008},
these aims have begun to be realised through a
range of published studies including: 
a preliminary catalogue of candidate emission-line objects \citep{Witham2008};
discoveries of new symbiotic stars \citep{Corradi2008, Corradi2010, Corradi2011}; 
new cataclysmic variables \citep{Witham2007}; 
new groups of young stellar objects
\citep{Vink2008,Barentsen2011a,Wright2012};
%new asymptotic giant branch stars \citep{Wright2008};
new classical Be stars \citep{Raddi2013};
along with discoveries of new and remarkable planetary nebulae 
\citep{Mampaso2006, Viironen2009a, Viironen2009b, Corradi2011, Viironen2011}
and new supernova remnants \citep{Sabin2013}.

Over the years it has become apparent that the legacy of IPHAS 
will reach beyond these traditional \ha\ applications 
of identifying emission-line stars and nebulae. 
Through the provision of $r$, $i$ broadband photometry 
alongside H$\alpha$ data,
IPHAS has created the opportunity 
to study Galactic Plane populations 
in a new way.
For example, the survey’s unique $(r-\ha,\ r-i)$ colour-colour
diagram has been shown to provide simultaneous constraints 
on intrinsic stellar colour and interstellar extinction \citep{Drew2008}. 
This has opened the door 
to a wide range of Galactic science applications, 
including the mapping of extinction across the Plane in three dimensions
and the probabilistic inference of stellar properties
\citep{Sale2009, Sale2010, Giammanco2011, Sale2012, Barentsen2013}. 
In effect, the availability of narrowband H$\alpha$ 
alongside $r, i$ magnitudes
provides coarse spectral information for huge samples of stars 
which are otherwise too faint or numerous 
to be targeted by spectroscopic surveys.
For such science applications to succeed, however, 
it is vital that the imaging data are transformed 
into a uniformly-calibrated photometric catalogue, 
in which quality problems 
and duplicate detections are flagged. 

When the initial data release was created in late 2007,
just over $\sim$half of the survey footprint was covered
and the data were insufficiently complete 
to support a homogeneously calibrated source catalogue.
The goal of this paper is to present the next release 
that takes the coverage up to 92 percent of the survey area 
and includes a uniform calibration.
In this work we
(i) explain the data reduction 
and quality control procedures that were applied,
(ii) describe and test the new global photometric calibration, and 
(iii) detail the construction of the source catalogue
and demonstrate its use.

In \S\ref{sec:observations} we start by recapitulating the key points
of the survey observing strategy.
In \S\ref{sec:reduction} we describe the data reduction
and quality control procedures.
In \S\ref{sec:calibration} we explain the uniform re-calibration, in which
we draw upon the AAVSO Photometric All-Sky Survey (APASS)
and test our results against the Sloan Digital Sky Survey (SDSS).
In \S\ref{sec:catalogue} we explain how the source catalogue was compiled.
In \S\ref{sec:discussion} we discuss the properties of the catalogue
and in \S\ref{sec:demonstration} we demonstrate
the scientific exploitation of the colour/magnitude diagrams.
Finally, in \S\ref{sec:dataaccess} we discuss access
to the catalogue, an online library of reduced images and relevant source code,
The paper ends with conclusions in \S\ref{sec:conclusions} where we also outline
our future ambitions.

\section{Observations}
\label{sec:observations}

The detailed properties of the IPHAS observing programme 
have been presented before 
by \citet{Drew2005} and \citet{Gonzalez-Solares2008}. 
To set the stage for this release, we provide a reminder of some key points.
IPHAS is an imaging survey of the Galactic Plane north of the celestial equator, 
from which photometry in Sloan $r, i$ 
is extracted along with narrowband H$\alpha$. 
It is carried out using the Wide Field Camera (WFC) 
on the 2.5-metre INT in La Palma. 
It is the first digital survey to offer comprehensive optical CCD photometry
of point sources in the Galactic Plane, 
and does so down to a limiting magnitude of $\sim$20.
The IPHAS footprint spans a box 
of roughly 180 by 10 degrees, 
spanning Galactic latitudes $-5^{\circ} < b < +5^{\circ}$ 
and longitudes $30^{\circ} < l < 215^{\circ}$.

The WFC is a mosaic of 4 CCDs 
that captures a sky area of close to 0.29~deg$^2$.
To cover the entire Northern Plane with some overlap,
the survey area was divided into 7635 telescope pointings.
Each of these pointings is accompanied by an offset position
displaced by $+$5 arcmin in declination 
and $+$5 arcmin in right ascension,
to deal with inter-CCD gaps, detector imperfections,
and to enable quality checks. 
Hence, the basic unit of observation hence
amounts to $2 \times 3$ exposures, 
in which each of the 3 survey filters is exposed at 2 offset sky positions 
within, typically, an elapsed time of 10 minutes.
We shall refer to the unit of 3 exposures at the same position 
as a \emph{field},
and the combination of two fields at a small offset as a \emph{field pair}.
Altogether, the survey contains 15\,270 fields grouped into 7\,635 field pairs.
To achieve the desired survey depth of 20th magnitude or fainter, 
the filter exposure times were set at 120 sec (narrowband \ha), 
30 sec ($r$) and 10 sec ($i$)
in the majority of the survey observations.\footnote{In 2003 
the $r$-band exposure time was 10~sec instead of 30~sec,
and since Oct 2010 the $i$-band exposure time 
has been increased from 10~sec to 20~sec.}

Data-taking began in the second half of 2003, 
and every field had been observed at least once by the end of 2008.
At that time only 76\% of the field pairs 
satisfied our minimum quality criteria, however.  The problems affecting
the 24\% falling below survey standard were, most commonly: variable cloud cover; 
poor seeing; technical faults (the quality criteria will be detailed in the 
next section). 
Since then, a programme of repeat observations has been in place 
to improve data quality. 
As a result, 92\% of the survey footprint
now benefits from quality-approved data.
The most recent observations included in this release
were obtained in November 2012.

\begin{figure*}
        \includegraphics[width=1\linewidth]{./plots/footprint/footprint_small.png}
        \caption{Survey area showing the footprints
        of all the quality-approved IPHAS fields
        which have been included in this data release.
        The area covered by each field has been coloured black
        with a semi-transparent opacity of 20\%,
        such that regions where fields overlap are darker.
        The IPHAS strategy is to observe each field twice
        with a small offset,
        and hence the vast majority of the area 
        is covered twice (dominant grey colour).
        There are small overlaps between all the neighbouring fields
        which can be seen as a honeycomb pattern
        of dark grey lines across the survey area.
        Regions with incomplete data are apparent as white gaps (no data) 
        or in light grey (denoting that only one offset is missing).
        The dark vertical strip near $l \sim$125\deg
        is an arbitrary consequence of the tiling pattern,
        which was populated starting from 0h in right ascension.}
        \label{fig:footprint}
\end{figure*}

Fig.~\ref{fig:footprint} shows the footprin
of the quality-approved observations included in this work. 
The fields which remain missing 
-- covering 8\% of the survey area --
are predominantly located towards the Galactic anti-centre 
at $l > 120^o$.
Fields at these longitudes are mainly accessed from La Palma 
in the months of November-December,
which is when the La Palma weather and seeing conditions are often poor
forcing many (unsuccessful) repeat observations.
To enable the survey to be brought to completion, 
a decision was made recently to limit repeats in this area 
to individual fields requiring replacement,
i.e. fresh observations in all 3 filters may only be obtained 
at one of the two offset positions.  
The catalogue is structured such that it is clear 
where a contemporaneous observation of both halves of a field pair
is available.


\section{Data reduction and quality control}
\label{sec:reduction}

\subsection{Initial pipeline processing}

All raw IPHAS data were transferred
to the Cambridge Astronomical Survey Unit (CASU) 
for initial processing and archival.
The procedures used by CASU were originally devised
for the INT Wide Field imaging Survey \citep[WFS;][]{McMahon2001,Irwin2005},
which was a 200 deg$^2$ survey programme carried out 
between 1998 and 2003 after the WFC was commissioned.
Because IPHAS uses the same telescope and camera combination,
we have been able to benefit from the existing WFS pipeline.
A detailed description of the processing steps 
is found in \citet{Irwin2001}.
Its application to IPHAS has previously been described
by \citet{Drew2005} and \citet{Gonzalez-Solares2008},
and much of the source code is available 
on line\footnote{http://casu.ast.cam.ac.uk/surveys-projects/software-release}. 
In brief, the pipeline takes care of bias subtraction,
linearity correction, flat-fielding,
gain correction and de-fringing.

The reduced images are then stored in multi-extension FITS files
with a primary header describing the characteristics
(position, filter, exposure time, etc.) 
and four image extensions 
corresponding to each of the four CCDs.
Source detection and characterisation is then carried out 
using the \textsc{imcore} tool \citep{Irwin1985,Irwin1997}.
The flux of each source is measured using both
the peak pixel height (i.e. a square 0.33$\arcsec\times$0.33\arcsec\ aperture)
and a series of circular apertures of increasing diameter 
(1.2\arcsec, 2.3\arcsec, 3.3\arcsec, 4.6\arcsec\ and 6.6\arcsec).

The local background levels are estimated 
by computing the sigma-clipped median
flux in a grid of 64$\times$64 pixels (21\arcsec$\times$21\arcsec)
across the image,
which is then interpolated to obtain an estimate 
of the background level at each pixel.
These sky levels are subtracted from the aperture photometry and
-- when required --
a deblending routine is applied to remove
the contamination from any nearby sources.
This approach works very well 
across the vast majority of the survey area.  Nevertheless,
the Galactic Plane contains crowded regions 
with large numbers of overlapping sources
or rapidly spatially-varying nebulosity,
where aperture photometry will be compromised by frequent blending
or poor background subtraction.
In \S\ref{sec:catalogue} we will explain how affected sources are 
flagged. 
%we will explain that objects affected in this way 
%are flagged in the catalogue using the \emph{deblend} warning flag.

Finally, an astrometric solution is determined
based on the Two-Micron All Sky Survey (2MASS) point source catalogue \citep{Skrutskie2006},
which itself is calibrated 
in the International Celestial Reference System (ICRS).
A provisional photometric calibration is also provided 
based on the average zeropoint
determined from sets of standard stars observed within the same night.
Sources are classified morphologically
-- stellar, extended or noise --
based on the curve-of-growth determined
from measuring the source intensity in a series of growing apertures.
Finally, the resulting source detection tables are also stored 
in multi-extension FITS files.

At the time of preparing DR2,
the CASU pipeline had processed
74\,195 IPHAS exposures 
in which a total of 1.9~billion \emph{candidate sources} were detected 
at the sensitive default detection level of 1.25\,$\sigma$.
This total inevitably includes spurious detections, artefacts and
duplicate detections,
in \S\ref{sec:catalogue} we will explain
how these have been removed or flagged in the final catalogue.
The pipelined data set -- comprising 2.5~terabyte of FITS files --
was then transferred to the University of Hertfordshire
for the purpose of transforming the raw
detection tables into a reliable source catalogue which is 
(i) quality-controlled,
(ii) homogeneously calibrated, and 
(iii) contains user-friendly columns and warning flags.
It is these post-processing steps which are explained next.


\subsection{Quality control}
\label{sec:qc}

Observing time for IPHAS was obtained
on a semester-by-semester basis
through the open time allocation committees 
of the Isaac Newton Group of telescopes,
which are invariably over-subscribed.
For this reason, we attempted to utilise 
\emph{all} the nights allocated to IPHAS,
even those which were partially or entirely non-photometric
or otherwise affected by technical problems 
(e.g. electronic noise or telescope tracking problems).
Any unsuitable data that were taken as a result
of this strategy have subsequently been flagged and removed
using seven quality criteria,
which ensure a reliable and homogeneous level of quality
across the data release:

\begin{figure}
    \begin{minipage}[b]{\linewidth}
        \includegraphics[width=\textwidth]{./plots/depth_r.pdf} 
    \end{minipage}
    \begin{minipage}[b]{\linewidth}
        \includegraphics[width=\textwidth]{./plots/depth_i.pdf} 
    \end{minipage}
    \begin{minipage}[b]{\linewidth}
        \includegraphics[width=\textwidth]{./plots/depth_h.pdf} 
    \end{minipage}
    \caption{Distribution of the 5$\sigma$ limiting magnitude
             across all quality-approved survey fields
             for $r$ (top), $i$ (middle) and \ha\ (bottom).
             Fields with a limiting magnitude brighter than
             20th ($r$) or 19th (\ha, $i$) were rejected
             from the data release.
             The $r$-band depth is most sensitive 
             to the presence of the moon above the horizon: 
             this is the reason for the wide, bi-modal character
             of its distribution.}
    \label{fig:depth}
\end{figure}

(1) \emph{Depth.} 
We discarded any exposures for which the $5\sigma$ limiting magnitude 
was worse than 20th magnitude in the $r$-band
or worse than 19th in $i$ or \ha. 
Such data were typically obtained during poor weather or full moon.
Most observations were significantly better than these limits.
Fig.~\ref{fig:depth} presents the distribution of limiting magnitudes
for all quality-approved fields,
showing a mean depth of 
$21.2\pm0.5$ ($r$), $20.0\pm0.3$ ($i$) and $20.3\pm0.3$ (\ha).
The depth achieved depended 
most strongly on the presence of the moon,
which was above the horizon during 62\% 
of the observations.  The great range in sky brightness this
produced is the reason for the wide and bi-modal shape
of the $r$-band limiting magnitude distribution 
(top panel in Fig.~\ref{fig:depth}).
In contrast, the depths attained in $i$ and \ha\ 
are less sensitive to moonlight, leading to
narrower magnitude limit distributions
(middle and bottom panels in Fig.~\ref{fig:depth}).

The minimum depth criterion
led us to exclude 9\% of the pipelined data,
which had typically been obtained under cloudy conditions.
We note that some of the excluded data may nevertheless be useful
for e.g. time-domain studies of bright stars.
The detection tables of the discarded data are made
available through our website for this reason (www.iphas.org),
but are ignored in what follows.

(2) \emph{Ellipticity.} 
The ellipticity of a point source,
defined as $e = 1 - b / a$ 
with $b$ the semi-minor and $a$ the semi-major axis,
is a morphological measure of the elongation of the point spread function.
It is expected to be zero (circular) across the field 
in a perfect imaging system,
but it is slightly non-zero in any real telescope data 
due to optical distortions and tracking errors.  Indeed, it is worth noting
that IPHAS data have been collected from unguided exposures that rely
entirely on the INT's tracking capability.
The mean ellipticity measured 
%across a field 
from exposures forming this release
%in the IPHAS data set 
is $0.09\pm0.04$.
There have been sporadic episodes with higher ellipticities
due to mechanical glitches in the telescope tracking system.
To exclude these, we rejected exposures in which the mean ellipticity
across the detector exceeded $e > 0.3$. We have also found that, as
this threshold is breached, the photometric measurements delivered by 
the pipeline become degraded.
Only 0.4\% of the exposures were discarded on this basis.

(3) \emph{Seeing.} 
The original survey goal was to obtain data 
at seeing better than 1.7~arcsec.
This target is currently attained across 86\% of the footprint,
in particular at lower Galactic longitudes,
e.g. 92\% of the fields at $l<120^\circ$ are better than 1.7~arcsec.
Fig.~\ref{fig:seeing} presents the distribution
of the mean seeing for all the quality-approved fields.
We find a median value of 1.1~arcsec in $r$, \ha\
and 1.0~arcsec in $i$.
In the $r$-band, 90\% of the data is better than 1.5~arcsec,
and 10\% is better than 0.8~arcsec.
To increase the sky area covered by this data release,
we have decided to include the small fraction of data
obtained under seeing of up to 2.5 arcsec.  This limited
exclusion on grounds of poor seeing to only 1\%\ of the pipelined 
exposures. 
In \S\ref{sec:catalogue} we will explain
that the photometry listed in the catalogue
is predominantly based on the images with the
best-available seeing, and that the seeing estimate
is included as a column in the catalogue.

\begin{figure}
    \begin{minipage}[b]{\linewidth}
        \includegraphics[width=\textwidth]{./plots/seeing_r.pdf} 
    \end{minipage}
    \begin{minipage}[b]{\linewidth}
        \includegraphics[width=\textwidth]{./plots/seeing_i.pdf} 
    \end{minipage}
    \begin{minipage}[b]{\linewidth}
        \includegraphics[width=\textwidth]{./plots/seeing_ha.pdf} 
    \end{minipage}
    \caption{Seeing distribution across all
             quality-approved survey fields
             for $r$ (top), $i$ (middle) and \ha\ (bottom).}
    \label{fig:seeing}
\end{figure}


(4) \emph{Photometric repeatability.} 
The IPHAS field-pair observing strategy normally
ensures that every pointing is immediately followed 
by an offset pointing at a displacement of $+$5~arcmin in Dec 
and $+$5~arcmin in RA.
This allows pairs of images to be checked 
for the presence of clouds or electronic noise.
To exploit this information,
the overlap regions of all field pairs were systematically cross-matched
to verify the consistency of the photometry
for stars observed in both pointings.
We rejected field pairs in which more than 2\% of the stars 
showed an inconsistent measurement at the level of 0.2 mag,
or more than 26\% were inconsistent at the level of 0.1 mag.
These limits were set empirically after inspecting
the images and photometry by eye.
We rejected 11\% of the data as part of this step
(many of which had already been rejected as part of the limiting magnitude criterion).

(5) \emph{Source density mapping.}
Spatial maps showing the number density of the detected sources
down to 20th magnitude were created to verify the health
of the data and to check for unexpected artefacts.
%(e.g. bright satellite trails)
In particular, we created density maps
which showed the number of \emph{unique} sources
obtained by cross-matching the detection tables of
all three bands with a maximum matching distance of 1~arcsec.
This was particularly effective for revealing
fields with an inaccurate astrometric solution in one of the bands.
In the majority of the cases we were able to correct the astrometry
of such fields by hand.  

(6) \emph{Visual examination.}
All images and their associated photometric colour/magnitude diagrams
were inspected by a team of 20 survey members, 
such that each image in the data release 
was looked at by at least three different pairs of eyes.
Images deemed unsuitable were flagged, investigated and
excluded from the release if necessary. 
6\% of the observations were placed on a \emph{black-list}
as a result of this -- most commonly because of the obvious 
presence of clouds or extreme levels of scattered moonlight.

(7) \emph{Contemporaneous field data.} 
Finally, only exposures which are part of a sequence 
of three consecutive images of the same field
(\ha, $r$, $i$)
were considered for inclusion in the release. 
This ensures that the three bands for a given field
are observed contemporaneously --  
typically within 5 minutes of each other.
An exception was made for 9 fields where the three exposures 
could not be obtained within the same night
but for which the time gap between exposures did not exceed 48 hours.
We note that the source catalogue details the exact epoch
at the start of each exposure
(columns \emph{rMJD}, \emph{iMJD}, \emph{haMJD}).

All of the above criteria were satisfied by at least one observing attempt
for 14\,115 out of the 15\,270 fields (92\%).

In some cases more than one successful attempt to observe
a field was available due to stricter
quality criteria being applied in the initial years of the survey.
In such cases, only the attempt 
with the best seeing and depth has been selected
for inclusion in the catalogue, in order  
to deliver the most reliable measurement at a single epoch.
Those interested in any of the rejected data 
can nevertheless data-mine the full set of detection tables 
via our website.


\section{Photometric calibration}
\label{sec:calibration}

Having obtained a quality-approved set of observations,
we now turn to the problem of placing the data
onto a uniform photometric scale.

\subsection{Provisional nightly calibration}

For the purpose of providing an initial calibration 
of the $r$ and $i$ broadband fluxes,
photometric standard fields were observed every night.
The standards were chosen from a list based on 
the \cite{Landolt1992} and Stetson (http://cadcwww.dao.nrc.ca/standards) 
objects.
Two or three standard fields were observed 
during the evening and morning twilight,
and at intervals of 2-3 hours throughout the night.
The CASU pipeline automatically identified the observed standards 
and used them to determine a sigma-clipped average zeropoint \textsc{magzpt}
for each night and filter,
such that the number counts $DN$ 
in the pipeline-corrected CCD frames
relate to a magnitude $m$ as:
\begin{equation}
\begin{split}
   m  = & \textsc{magzpt} - 2.5 \log_{10}( DN / \textsc{exptime} ) \\
 &  - \textsc{extinct}\cdot(\textsc{airmass}-1) - \textsc{apcor} - \textsc{percorr},
\label{eqn:mag}
\end{split}
\end{equation}
where \textsc{exptime} is the exposure time in seconds,
\textsc{extinct} is the atmospheric extinction coefficient 
(set in the pipeline at 0.09 for $r$ and 0.05 for $i$ as representative
averages for La Palma),
\textsc{airmass} is the normalised optical path length 
through the atmosphere and
\textsc{apcor} is a correction for the flux
lost outside of the aperture used.
Finally, \textsc{percorr} is a correction based on the difference
between the median dark sky for a CCD against the median for all the CCDs, 
and as such is an ancillary correction 
to account for sporadic gain variations. 
All these quantities correspond to header keywords in the 
multi-extension FITS files produced by the CASU pipeline.

The broadband zeropoints were determined such that the resulting magnitude system
refers to the spectral energy distribution (SED) of Vega 
as the zero colour object. 
Colour equations were used to transform between the IPHAS passbands 
and the Johnson-Cousins system 
of the published standard star photometry.
The entire procedure has been found to deliver zeropoints which 
are accurate at the level of 1-2\% 
in photometric conditions \citep{Gonzalez-Solares2011}.

Unlike the broadbands, 
standard-star photometry is not available in the literature 
for the H$\alpha$ passband
and hence there is no formally recognised flux scale 
for it.
We can specify here, however, 
that the integrated in-band energy flux for Vega 
in the IPHAS \ha\ filter 
is $1.52 \times 10^{-7}$ ergs\,cm$^{-2}$\,s$^{-1}$ 
at the top of the Earth's atmosphere,
which is the flux obtained by folding 
Vega's SED with the filter transmission curve 
(uncorrected for the atmosphere and detector quantum efficiency,
which would otherwise scale down the narrowband flux by 0.707).
This is 3.14 magnitudes less than the flux captured 
by the much broader $r$ band
which includes the \ha\ band.
Hence to assure zero colour relative to the broadbands,
we set the default zeropoint for the narrowband to be:
\begin{equation}
\textsc{magzpt}_{H\alpha} = \textsc{magzpt}_r - 3.14.
\label{eqn:zpha}
\end{equation}
Note that this implies that the in-band flux corresponding to
zero magnitude is $1.56 \time 10^{-7}$ ergs\,cm$^{-2}$\,s$^{-1}$,
when the \ha\ magnitude for Vega is set by convention to 0.03.


\subsection{Uniform re-calibration}

Despite the best efforts made to obtain a nightly calibration,
large surveys naturally possess field-to-field variations
at the level of 0.1 mag
due to atmospheric changes during the night
and imperfections in the pipeline or the instrument
(e.g. the WFC is known to suffer from sporadic errors
in the timing of exposures).
Such variations need to be corrected for 
during a global re-calibration procedure.
Notable past examples include the global re-calibration 
of 2MASS \citep[][]{Nikolaev2000},
SDSS \citep[][]{Padmanabhan2008}
and the Panoramic Survey Telescope 
And Rapid Response System survey \citep[Pan-STARRS;][]{Schlafly2012},
which all achieved photometry 
that is globally consistent to within 0.01--0.02~mag.

Surveys which observe identical stars at different epochs
can use the repeat measurements to ensure a uniform calibration.
For example, 2MASS attained its global calibration
by observing six standard fields each hour, 
allowing zeropoint variations to be tracked 
over very short timescales \citep{Nikolaev2000}.
Alternatively, the SDSS and PanSTARRS surveys could benefit
from revisiting regions in their footprint to 
carry out a so-called \emph{ubercalibration}\footnote{`Ubercalibration'
refers to the name of the code used to re-calibrate SDSS photometry
using repeat observations. 
This name -- which has since been adopted by other surveys --
is an anglicised version of the German word `\"uberkalibration',
which was reportedly chosen because authors Doug Finkbeiner and David Schlegel
both have German-sounding names (Finkbeiner 2010).} procedure,
in which multiple measurements of stars at different epochs
are used to fit the calibration parameters
\citep[e.g.][]{Ivezic2007,Padmanabhan2008,Schlafly2012}.

Unfortunately these schemes cannot be applied
directly to IPHAS
for two reasons. 
Firstly, the survey was carried out 
in competitive observing time
on a non-dedicated telescope, 
rendering the 2MASS approach 
of observing standards at a very high frequency
prohibitively expensive
-- in part because standard fields 
are very scarce within the Galactic Plane.
Secondly, the aim of IPHAS is to obtain magnitudes at a single epoch,
and hence stars are not normally observed at more than one epoch,
unless they happen to fall within a narrow overlap region 
between two neighbouring fields.

Although the IPHAS data does contain a significant number of 
such inter-field repeat measurements,
we have found the information contained
in these regions to be insufficient
to constrain the calibration parameters.
This is because photometry at the extreme edges of the WFC
-- where neighbouring fields overlap -- 
is prone to systematics at the level of 1--2\%.
The cause of these errors is thought to include 
the use of twilight sky flats in the pipeline,
which are known to be imperfect for calibrating stellar photometry 
due to stray light and vignetting \citep[e.g.][]{Manfroid1995}.
Moreover, the illumination correction in the overlap regions
is most strongly affected by a radial geometric distortion in the WFC,
which causes the pixel scale towards the edges 
to increase \citep{Gonzalez-Solares2011}.
Although these systematics are reasonably small within a single field,
they can combine to cause artificial zeropoint gradients 
across the survey
when they are used to constrain a global calibration
without other external constraints.

For these reasons, we have decided not to depend
on an ubercalibration-type scheme alone,
and have opted to involve an external reference survey
-- where available --
to bring the majority of our data onto a uniform calibration.
This is explained next.

\subsubsection{Correcting zeropoints using APASS}

We have been able to benefit from the
AAVSO Photometric All-Sky Survey
(APASS; http://www.aavso.org/apass)
to bring the vast majority of the survey 
onto a uniform scale.
Since 2009,
APASS has been using two 20~cm-astrographs
to survey the entire sky down to $\sim$17th magnitude
in five filters which include Sloan $r$ and $i$ \citep{Henden2012}.
The most recent catalogue available 
at the time of preparing this work was APASS DR7,
which provides a good coverage across $\sim$half
of the IPHAS footprint.
The overlap regions are shown in Fig.~\ref{fig:apass_r}.
The photometric accuracy of APASS is currently estimated 
to be at the level of 3\% (Henden, private communication),
which is significantly better 
than the provisional calibration of IPHAS,
for which we estimate the $1\sigma$-uncertainty to be $\sim$10\%.
APASS achieves its uniform accuracy 
by measuring each star at least two times in photometric conditions
-- along with ample standard fields --
using the large $3\times3$ square degrees field of view of its detectors.

With the aim of bringing IPHAS to a similar accuracy of $\sim$3\%,
we used the APASS catalogue to identify and adjust the calibration of all IPHAS fields 
which showed a magnitude offset larger than 3\% against APASS.
For this purpose,
the $r$- and $i$-band detection tables of each IPHAS field
were cross-matched against the APASS DR7 catalogue 
using a maximum matching distance of 1~arcsec.
The magnitude range was limited to
$13<r_{\rm APASS}<16.5$ and $12.5<i_{\rm APASS}<16.0$
in order to avoid sources 
brighter than the IPHAS saturation limit on one hand, 
and to avoid sources near the faint detection limit of APASS 
on the other hand.

The resulting set of $\sim$220\,000 cross-matched stars were then used 
to derive APASS-to-IPHAS magnitude transformations
using a linear least-squares fitting routine, 
which iteratively removed $3\sigma$-outliers to improve the fit.
The solution converged to:
\begin{align} 
r_{\rm IPHAS} = r_{\rm APASS} - 0.121 + 0.032(r-i)_{\rm APASS} \label{eqn:apass_r} \\
i_{\rm IPHAS} = i_{\rm APASS} - 0.364 + 0.006(r-i)_{\rm APASS} \label{eqn:apass_i}
\end{align}
The root mean square (rms) residuals of these transformations 
are 0.041 and 0.051, respectively.
The small colour terms in the equations
indicate that the $r$ and $i$ filters 
are very similar in both surveys.
The transformations include a large fixed offset,
but this is simply due to the fact that 
APASS magnitudes are given in the AB system
and IPHAS uses magnitudes relative to Vega.
Separate transformations were derived for sight-lines 
with varying extinction properties to investigate the robustness
of the transformations with respect to different reddening regimes.
The variations at these different
sight-lines were found to be insignificant.
This is not surprising because heavily reddened objects 
are naturally scarce at $r<16$.

Having transformed APASS magnitudes into the IPHAS system,
we then computed the median magnitude offset 
for each field which contained at least 30 cross-matched stars.
This was the case for 48\% of our fields.
The mean offset was found to be
$0.014\pm0.104$~mag in $r$ and $0.007\pm0.108$~mag in $i$
(Table~\ref{tbl:offsets_before}).
A total of 4596 fields showed a median offset
exceeding $\pm$0.03~mag in either $r$ or $i$.

We then applied the most important step in our calibration scheme,
which is to adjust the provisional zeropoints of these 4596 aberrant fields
such that their offset is brought to zero.
This allowed the mean IPHAS-to-APASS offset 
to be brought down to $0.000\pm0.011$~mag in both $r$ and $i$
(Table~\ref{tbl:offsets_after}).
The procedure of fitting magnitude transformations and
correcting the IPHAS zeropoints was repeated a few times to ensure 
convergence, which was essentially reached after the first iteration.

\begin{figure*}
    \includegraphics[width=\textwidth]{plots/calibration/APASS-IPHAS-DR2_rshift.pdf} 
    \includegraphics[width=\textwidth]{plots/calibration/colourbar_apass_r.pdf} 
    \caption{Median magnitude offset in the $r$ band between IPHAS and APASS,
             plotted on a field-by-field basis
             prior to the re-calibration procedure.
             Each square represents the footprint of an IPHAS field
             which contains at least 30 stars with a counterpart
             in the APASS DR7 catalogue.
             The colours denote the median
             IPHAS-APASS magnitude offset in each field,
             which was computed after applying the APASS-to-IPHAS
             transformation to the APASS magnitudes (Eqn.~\ref{eqn:apass_r}).
             For clarity, we do not show the fields at the offset positions.}
        \label{fig:apass_r}
    \vspace{1cm}
    \includegraphics[width=\textwidth]{plots/calibration/SDSS-IPHAS_rshift.pdf}
    \includegraphics[width=\textwidth]{plots/calibration/colourbar_sdss_r.pdf} 
    \caption{Median magnitude offset in the $r$ band
             between IPHAS and SDSS after the re-calibration
             procedure was applied.
             Each square represents the footprint of an IPHAS field
             which contains at least 30 stars
             with a counterpart in the SDSS DR9 catalogue.
             The colours denote the median IPHAS-SDSS magnitude offset
             in each field,
             which was computed after applying the SDSS-to-IPHAS
             transformation to the SDSS magnitudes (Eqn.~\ref{eqn:sdss_r}).
             For clarity, we do not show the fields at the offset positions.}
    \label{fig:sdss_r}
\end{figure*}

\begin{figure*}
	\vspace{2cm}
    \includegraphics[width=\textwidth]{plots/calibration/APASS-IPHAS-DR2_ishift.pdf} 
    \includegraphics[width=\textwidth]{plots/calibration/colourbar_apass_i.pdf} 
    \caption{Same as Fig.~\ref{fig:apass_r} for the $i$-band.}
        \label{fig:apass_i}
    \vspace{1cm}
    \includegraphics[width=\textwidth]{plots/calibration/SDSS-IPHAS_ishift.pdf}
    \includegraphics[width=\textwidth]{plots/calibration/colourbar_sdss_i.pdf} 
    \caption{Same as Fig.~\ref{fig:sdss_i} for the $i$-band.}
    \label{fig:sdss_i}
\end{figure*}

\begin{table}
% The caption of tables should be on top and not at the bottom
        \caption{Mean magnitude offsets for objects
                 cross-matched between IPHAS and APASS/SDSS
                 before the uniform re-calibration.
                 Eqns.~\ref{eqn:apass_r}-\ref{eqn:sdss_i} were applied
                 to the APASS/SDSS magnitudes to bring them into the
                 Vega-based IPHAS system prior to computing
                 the offsets.)
                 }
        \label{tbl:offsets_before}
        \begin{center}
                \begin{tabular}{lcc}
                        \toprule
                         {\bf Before re-calibration} & Mean & $\sigma$  \\
                        \midrule
                        $r$ (IPHAS - APASS) & +0.014 & 0.104 \\
                        $i$ (IPHAS - APASS) & +0.007 & 0.108 \\
                        $r$ (IPHAS - SDSS) & +0.016 & 0.088 \\
                        $i$ (IPHAS - SDSS) & +0.010 & 0.089 \\
                        \bottomrule
                \end{tabular}
        \caption{Same as Table~\ref{tbl:offsets_before}
                 but computed after the uniform re-calibration
                 was carried out.}
        \label{tbl:offsets_after}
                \begin{tabular}{lcc}
                        \toprule
                         {\bf After re-calibration} & Mean & $\sigma$ \\
                        \midrule
                        $r$ (IPHAS - APASS) & +0.000 & 0.011\\
                        $i$ (IPHAS - APASS) & +0.000 & 0.011 \\
                        $r$ (IPHAS - SDSS)  & -0.001 & 0.029\\
                        $i$ (IPHAS - SDSS) & -0.002 & 0.032 \\
                        \bottomrule
                \end{tabular}

        \end{center}
\end{table}

\subsubsection{Adjusting fields not covered by APASS}

At the time of writing, the APASS catalogue did not provide 
sufficient coverage for 7359 of the fields in our data release.
Fortunately, these fields are predominantly located 
in the early part of the Galactic Plane (Fig.~\ref{fig:apass_r}),
which were typically observed during the summer months
when photometric conditions are more prevalent at the telescope.
These remaining fields have nevertheless 
been brought onto the same uniform scale 
by employing an ubercalibration-style scheme, explained below,
which minimised the magnitude offsets between stars
located in the overlap regions with neighbouring fields.
Although we explained earlier that these overlap regions
are prone to systematics, the use of APASS enabled us to
keep the zeropoints of roughly half of the fields fixed,
which avoids these systematics from combining to introduce
artificial gradients across the survey.
In the next section we will show this to be true by validating
our calibration against SDSS.

A general solution to the problem of minimising the magnitude
differences between overlapping frames has previously been
described by~\citet{Glazebrook1994}.
In brief, there are two fundamental quantities to be
minimised between each pair of overlapping exposures, 
denoted by the indices $i$ and $j$. 
Firstly, the mean magnitude difference between stars in the overlap
region $\Delta_{ij}=\langle m_i-m_j\rangle=-\Delta_{ji}$ is a local
constraint. 
Secondly, to ensure the solution does not stray far 
from the existing calibration, 
the difference in zeropoints 
$\Delta\mathrm{ZP}_{ij}=-\Delta\mathrm{ZP}_{ji}$ 
between each pair of exposures must also be minimised.

Minimisation of these two quantities is a linear least squares problem 
because the magnitude $m$ depends linearly on the ZP (Eqn.~\ref{eqn:mag}).
Hence we can find the ZP shift to be applied to each field 
by minimising the sum:
\begin{equation}
   S = \sum_{i=1}^N \sum_{j=1}^N w_{ij} \theta_{ij} (\Delta_{ij} + a_i - a_j)^2
   \label{eqn:chi2}
\end{equation}
where $i$ denotes the exposure of interest, 
$j$ an overlapping exposure, 
$N$ the number of exposures,
$a_i$ the ZP to solve for 
and $a_j$ the ZP of an overlapping field ($\Delta\mathrm{ZP}_{ij}=a_i-a_j$). 
$w_{ij}$ are weights set to the inverse square of the uncertainty in $\Delta_{ij}$
and $\theta_{ij}$ is an overlap function 
equal to either 1 if exposures $i$ and $j$ overlap or 0 otherwise. 
Solving for $a_i$ is equivalent to solving $\partial
S/\partial a_i=0$, which gives the matrix equation:
\begin{equation}
   \sum_{j=1}^N A_{ij} a_j = b_j,
   \label{eqn:matrix}
\end{equation}
where 
\begin{eqnarray}
   A_{ij} &=& \delta_{ij} \sum_{k=1}^N w_{jk}\theta_{jk} - w_{ij} \theta_{ij},\label{eqn:aij}\\
   b_i &=& \sum_{j=1}^N w_{ij} \theta_{ij}\Delta_{ji} = -\sum_{j=1}^N w_{ij} \theta_{ij}\Delta_{ij}.\label{eqn:bi}
\end{eqnarray}
This prescription is essentially identical to \citet{Glazebrook1994}.
%,although we changed the formulation to ensure that $A_{ij}$ is positive definite.

As explained above, we enforce a strong external constraint
on the solution by keeping the zeropoint fixed 
for the 6\,756 fields which have been compared
and calibrated against APASS earlier.
We hereafter refer to these fields as \emph{anchors}.
It is asserted that the zeropoints $a_i$ of these anchor fields 
are known and not solved for,
though they do appear in the vector $b_j$ as constraints.
In addition to the APASS-based anchors, 
we selected 3\,273 additional anchor fields by hand
to provide additional constraints in regions not covered by APASS.
These extra anchors were deemed to have reliable zeropoints 
based on 
(i) the information contained in the observing logs,
(ii) the stability of the standard star zeropoints during the night, and
(iii) photometricity statistics provided by the Carlsberg Meridian Telescope,
which is located $\sim$500~m from the INT.

We then solved Eqn.~\ref{eqn:matrix} for the $r$ and $i$ bands
separately using the least-squares routine 
in Python's {\sc scipy.sparse} module for sparse matrix algebra.
This provided us with corrected zeropoints for the remaining fields,
which were shifted on average by $+0.02\pm0.11$ in $r$ 
and $+0.01\pm0.12$ in $i$ compared to their provisional calibration.
The outcome is validated in the next section.

We then turned to the uniform calibration of the \ha\ data.
It is not possible to re-calibrate the narrowband 
in the same way as the broadbands,
because the APASS survey does not offer \ha\ photometry.
We can reasonably assume however,
that the corrections required for $r$ and \ha\ are identical
because the IPHAS data-taking pattern ensured 
that a field's \ha\ and $r$-band exposures
were taken at essentially the same time, 
separated only by the $\sim$30~s read-out time required by the WFC.
We have hence corrected the \ha\ zeropoints 
by re-using the zeropoint adjustments that were derived for the $r$ band
in the earlier steps.
An exception was made for 3\,101 fields
for which our quality-control routines revealed
zeropoint variations which exceeded 0.03~mag 
between consecutive fields,
suggesting strongly non-photometric conditions.
For good practice, the \ha\ zeropoints of these fields
were adjusted by solving Eqn.~\ref{eqn:matrix}
rather than linking them directly to the $r$-band shift.

\subsection{Testing the calibration against SDSS}

Having re-calibrated all fields to the expected APASS-accuracy of 3\%,
we then used a different survey to validate the results.
We have been able to exploit SDSS Data Release 9 \citep{Ahn2012}
for this purpose.
SDSS DR9 provides several strips at low
Galactic latitudes,
providing data across 18\% of the fields in our data release.
We cross-matched the IPHAS fields against the subset of
objects marked as reliable stars in the SDSS catalogue\footnote{
We used the CasJobs facility located at http://skyserver.sdss3.org/CasJobs
to obtain photometry from the SDSS {\sc photoprimary} table 
with criteria {\sc type = star}, {\sc clean = 1} and {\sc score $>$ 0.7}.}
in the same way as we did for APASS earlier,
with the exception of using fainter magnitude ranges of 
$15<r_{\rm SDSS}<18.0$ and $14.5<i_{\rm SDSS}<17.5$.
This provided us with a set of 1.2~million cross-matched stars.

Colour transformations were again obtained using a sigma-clipped linear least squares fit:
\begin{eqnarray}
r_{\rm IPHAS} = r_{\rm SDSS} - 0.093 - 0.044(r-i)_{\rm SDSS} \label{eqn:sdss_r} \\
i_{\rm IPHAS} = i_{\rm SDSS} - 0.318 - 0.095(r-i)_{\rm SDSS}. \label{eqn:sdss_i}
\end{eqnarray}
The rms residuals of these transformations are 0.045 and 0.073, respectively.
The equations are similar to the ones
previously determined for APASS,
although the colour terms are slightly larger.
The throughput curve of the SDSS $i$-band filter 
appears to be somewhat more sensitive at longer wavelengths
than both the IPHAS and APASS filters.

These global transformations were deemed adequate
for the purpose of validating our uniform calibration in a statistical sense.
Separate equations were derived towards different sight-lines
to investigate the effects of varying reddening regimes.
The colour term was found 
to show some variation towards lowly reddened areas,
where red objects at $(r-i) > 1$ are rare.
The vast majority of red objects in the global sample
are those in highly reddened areas however,
which agree well with the global transformations
and dominate the statistical appraisal of our calibration.

Having transformed SDSS magnitudes into the IPHAS system,
we then computed the median magnitude offset for each IPHAS field
which contained at least 30 objects with a cross-matched counterpart
in SDSS.
This was the case for 2\,602 fields.
The median offsets for each of these fields
are shown in Figs.~\ref{fig:sdss_r}-\ref{fig:sdss_i}.
Importantly, the mean offset and standard deviation found 
is $-0.001\pm0.029$~mag in $r$
and $-0.002\pm0.032$~mag in $i$ (Table~\ref{tbl:offsets_after}).
In comparison, offsets computed in the identical way
\emph{before} carrying out our re-calibration showed means
of $+0.016\pm0.088$~mag in $r$ and $+0.010\pm0.089$~mag in $i$ (Table~\ref{tbl:offsets_after}).
We conclude that our re-calibration procedure has
been successful in improving the
uniformity of the calibration by a factor three
and has achieved our aim of bringing the
accuracy down to the level of 0.03~mag (rms).

We warn that the SDSS comparison revealed a number of fields where the offsets
exceeded 0.05~mag (523 fields) or even 0.1~mag (18 fields).
Such sporadic outliers are consistent with the tails of a Gaussian
with mean $\approx0$ and $\sigma=0.03$.
Moreover, the SDSS calibration itself is not a perfect scale itself.

In future work, we hope to draw upon
the PanSTARRS survey \citep{Schlafly2012}
to further improve the accuracy of our calibration.
At the time of preparing this work data from PanSTARRS
had not been made public yet.

\section{Source catalogue generation}
\label{sec:catalogue}

Having obtained a quality-checked 
and re-calibrated data set, 
we now turn to the problem
of transforming the observations 
into a user-friendly catalogue.
The aim of this catalogue is to detail
the best-available information for each unique source
in a convenient format,
including flags to warn about quality issues 
such as source blending and saturation.
Compiling the catalogue essentially required four steps:
\begin{enumerate}
\item the single-band detection tables 
produced by the CASU pipeline 
were augmented with new columns
and warning flags;
\item the detection tables were merged into multi-band field catalogues;
\item the overlap regions of the field catalogues 
were cross-matched to flag duplicate measurements 
and identify the primary (best) detection 
of each unique source; and
\item these primary detections
were compiled into the final source catalogue.
\end{enumerate}
Each of these four steps are explained next.

\subsection{User-friendly columns and warning flags}

As the first step, the detection tables 
were enhanced by creating new columns.
This is necessary because the tables 
generated by the CASU pipeline 
summarise the detections 
in their original CCD units,
e.g. source positions are given in pixel coordinates 
and photometry in number counts.
To transform these measurements into
user-friendly fields,
we have largely adopted the units and naming conventions
which are in use at the 
WFCAM Science Archive \citep[WSA;][]{Hambly2008}
and the VISTA Science Archive \citep[VSA;][]{Cross2012}.
These archives curate the near-infrared data from both
the UKIDSS Galactic Plane Survey \citep[GPS;][]{Lucas2008}
and the 
VISTA Variables in the Via Lactea survey \cite[VVV;][]{Minniti2010}.
Both these surveys provide high-resolution JHK photometry
in the Galactic Plane.
There is a significant degree of overlap
between the footprints of UKIDSS/GPS and IPHAS,
and hence by adopting a similar catalogue format
we hope to encourage scientific applications
which combine both data sets.

A detailed description of each column in our source catalogue
is given in Appendix~\ref{app:columns}.
In the remainder of this section we highlight the main features.

Firstly, we note that each source is uniquely identified by an
IAU-style designation of the form ``IPHAS2\ JHHMMSS.ss+DDMMSS.s''
(cf. column \emph{name} in Appendix~\ref{app:columns}),
where ``IPHAS2'' refers to the present
data release and the remainder of the string
denotes the J2000 coordinates in sexagesimal format.
For convenience, the coordinates
are also included in decimal degrees
(columns \emph{ra} and \emph{dec})
and in Galactic coordinates
(columns \emph{l} and \emph{b}).
We have also included an internal object identifier string 
of the form ``\#run-\#ccd-\#detection''
(e.g. ``64738-3-6473''),
which documents the INT exposure number (\#run),
the CCD number (\#ccd),
and the row number in the CASU detection table (\#detection)
-- column names \emph{rDetectionID},
\emph{iDetectionID}, \emph{haDetectionID}.

Photometry is provided based on the 2.3-arcsec diameter circular aperture
by default (columns \emph{r}, \emph{i}, \emph{ha}).
The choice of this aperture size as the default 
is based on a trade-off between concerns 
about small number statistics and centroiding errors
for small apertures on one hand,
and diminishing signal-to-noise ratios and source confusion
for large apertures on the other hand.
The user is not restricted to this choice, because
the catalogue also provides magnitudes
using three alternative aperture sizes:
the peak pixel height 
(columns \emph{rPeakMag}, \emph{iPeakMag}, \emph{haPeakMag}),
the circular 1.2-arcsec-diameter aperture 
(\emph{rAperMag1}, \emph{iAperMag1},
 \emph{haAperMag1}) and
the 3.3-arcsec-diameter aperture 
(\emph{rAperMag3}, \emph{iAperMag3},
 \emph{haAperMag3}).

Each of these magnitude measurements have been
corrected for the flux lost outside of their respective apertures,
using a correction term which is inferred from the
mean shape of the PSF measured locally in the CCD frame.
In the case of a point source,
the four alternative magnitudes are expected
to be consistent with each other
within the photon noise uncertainty
(which is given in columns \emph{rErr}, \emph{rPeakMagErr},
\emph{rAperMag1Err}, \emph{rAperMag3Err}, etc).
When this is not the case,
it is likely that the source is either
an extended object for which the aperture correction is invalid,
or that the object has been incorrectly measured as a result of
source blending or a rapidly spatially-varying nebulous background.
In \S\ref{sec:qualitycriteria} we will explain that the consistency
of the different-aperture magnitude measurements
can be used as a criterion for selecting stellar objects
with reliable photometry from the catalogue.

The brightness of each object as a function of increasing
aperture size is also used by the CASU pipeline to provide
a discrete star/galaxy/noise classification flag
(\emph{rClass}, \emph{iClass}, \emph{haClass})
and a continuous stellarness-of-profile statistic
(\emph{rClassStat}, \emph{iClassStat}, \emph{haClassStat}).
For convenience, we have combined
these single-band morphological measures
into band-merged class probabilities and flags
using the merging scheme in use at the WSA\footnote{Explained at
http://surveys.roe.ac.uk/wsa/www/gloss\_m.html \#gpssource\_mergedclass
} (\emph{pStar}, \emph{pGalaxy}, \emph{pNoise},
\emph{mergedClass}, \emph{mergedClassStat}).


Information on the quality of each detection is included 
in a series of additional columns.
We draw attention to three useful flags
which warn about the likely presence of a systematic error:
\begin{enumerate}
\item The \emph{saturated} column is used to flag sources
for which the peak pixel height exceeds 55000 counts,
which is typically the case for stars brighter than 12-13th magnitude.
Although the pipeline attempts to extrapolate the brightness of
saturated stars based on the shape of the PSF,
such extrapolation is prone to error,
and we do not recommend its use.
\item The \emph{deblend} column is used to flag sources 
which partially overlap with a nearby neighbour.
Although the pipeline applies a deblending procedure
to such objects, the procedure is currently applied separately
in each band, and hence the $(r-i)$ and $(r-\ha)$ colours
may be inaccurate if the deblending proceeded differently in each band.
\item The \emph{brightNeighb} column is used to flag sources which are located
within 5 arcmin from an object brighter than $V=7$ 
according to the Bright Star Catalogue (BSC; Hoffleit et al. 1991), 
or within 10 arcmin if the neighbour is brighter than $V=4$.
Such very bright stars are known to cause systematic errors
and spurious detections as a result of stray light 
and diffraction spikes.
\end{enumerate}
In addition to the above, we also created warning flags for internal bookkeeping.
For example, we flagged detections which fell in the strongly vignetted regions of the focal plane,
which were truncated by CCD edges,
or which were otherwise affected by bad pixels in the detector.
We will explain below that no such detections 
have been included in the catalogue.
An alternative detection was available in essentially all these situations
as a result of the IPHAS field pair strategy,
and hence it was not necessary to include these internal warning flags
in the source catalogue.

Finally, we note that basic information on the observing conditions
is included (\emph{fieldID}, \emph{fieldGrade}, \emph{night}, \emph{seeing}).
A table containing more detailed quality control information,
indexed by \emph{fieldID}, is made available on our website.

\subsection{Band-merging the detection tables}

The second step in compiling the source catalogue
is to merge the contemporaneous trios
of $r$, $i$, \ha\ detection tables
into multi-band field catalogues.
This required a positional matching procedure 
to link sources between the three bands
based on their position on the sky.
We used the \textsc{tmatchn} function 
of the \textsc{stilts} software for this purpose,
which allows rows from multiple tables to be matched \citep{Taylor2006}.
The result of the procedure is a band-merged catalogue
in which each row corresponds to a group of linked $r$, $i$, and \ha\ detections
which satisfy a maximum matching distance criterion in a pair-wise sense.
Sources for which no counterpart was identified
are retained in the catalogue as single-band detections.

We employed a maximum matching distance of 1~arcsec,
which was chosen based on a trade-off between 
completeness and reliability.
On one hand, a matching distance larger than 1~arcsec 
was found to allow too many spurious and unrelated sources 
to be linked. 
On the other hand, a value smaller than 1~arcsec 
would pose problems for very faint sources 
with large centroiding errors, 
and would occasionally fail near CCD corners,
where the astrometric solution can 
show systematic errors which exceed 0.5~arcsec.
The position offsets between the $r$ and $i$, \ha\ detections
have been included in the catalogue 
and can hence be tightened by the user if necessary
(columns \emph{iXi}, \emph{iEta}, \emph{haXi}, \emph{haEta}).
We note that UKIDSS/GPS adopted 
the same maximum matching distance of 1 arcsec
for similar reasons \citep{Hambly2008},
and warn that applications which require absolute
astrometry with sub-arcsecond accuracy must
use these catalogues with caution.

The resulting band-merged catalogues were found
to be reliable for the vast majority of fields.
We do warn that source blending and confusion is unavoidable
for faint objects in the most crowded regions of the Galactic Plane;
in \S\ref{sec:discussion} we will show
that 19\% of the sources in our catalogue
are flagged as blended objects (column \emph{deblend}),
and their band-merged data should be treated with care
because they may have fallen victim to source confusion
during the band-merging step.

\subsection{Selecting the primary detections}

We explained earlier that the survey contains repeat observations
of identical sources as a result of overlaps in the data-taking pattern.
Amongst all sources in the magnitude range $13<r<19$,
we find that 65\% were detected twice and 25\% were detected three times or more.
Only 9\% were detected once.
Unsurprisingly, their spatial distribution traces
the inter-CCD gaps and footprint edges.

The principal aim of this data release is to provide 
reliable photometry at a single epoch,
and hence we have decided
to focus on providing the magnitudes
and coordinates using only the \emph{best-available} 
detection of each object -- 
hereafter referred to as the \emph{primary} detection.
Although overlapping fields could have been co-added 
to gain a small improvement in depth, 
we have decided against this for two reasons.
Firstly, combining the information from multiple epochs
would make the photometry of variable stars difficult to interpret.
Secondly, co-adding would cause the image quality to degrade towards the mean,
which is a draw-back for crowded fields.

Anyone interested in the alternative detections of a source
-- hereafter called the \emph{secondary} detections --
can nevertheless obtain this information in two ways.
To begin with, whenever a secondary detection was observed 
within 10 minutes of the primary,
we have included the identifier and the default photometry
of that secondary detection
in the catalogue for convenience
(columns \emph{sourceID2}, \emph{fieldID2}, 
\emph{r2}, \emph{i2}, \emph{ha2},
\emph{rErr2}, \emph{iErr2}, \emph{haErr2}, \emph{errBits2}).
Such a secondary detection is available for 66\% of the sources brighter than $r<20$
due to the IPHAS field pair strategy.
In addition, the complete set of detection tables -- one for each exposure -- 
is made accessible on our website to allow other uses of the data.
A user-friendly catalogue of secondary detections 
has not been compiled at present 
but may be part of a future data release.

The primary detection is defined as the entry in the 
set of band-merged field catalogues which provides 
the most reliable information for a unique source.
Primary detections have been selected using a so-called \emph{seaming} procedure,
which we adapted from the algorithm developed for the WSA\footnote{http://surveys.roe.ac.uk/wsa/dboverview.html\#merge}.
In brief, the first step of the procedure is to identify all the duplicate detections
by cross-matching the overlap regions of all field catalogues,
again using a maximum matching distance of 1\arcsec.
The duplicate detections for each unique source are then ranked according to
(i) filter coverage, (ii) quality score (column \emph{errBits}),
and (iii) the average seeing of stars in the CCD frame rounded to 0.2~arcsec.
If this ranking scheme reveals multiple `winners' of identical quality,
then the one that was observed closest to the optical axis of the camera is chosen.


\subsection{Compiling the final source catalogue}

As the final step, the primary detections
selected above were compiled
into the 98-column source catalogue
that is described in Appendix~\ref{app:columns}
and is made available on our website and through Vizier.
The entire list of sources naturally includes 
a significant number of spurious entries
as a result of the very sensitive default detection settings
that are employed by the CASU pipeline.
To limit the size of the source catalogue,
we have decided to enforce three basic criteria
which must be met for a candidate source
to be included in the catalogue:
\begin{enumerate}
\item the source must have been detected at S/N$>5$ in at least
one of the bands, i.e. it is required that at least one of
\emph{rErr}, \emph{iErr} or \emph{haErr} is smaller
than 0.2 mag;
\item the shape of the source must not be an obvious
cosmic ray or noise artefact, i.e. we require
either \emph{pStar} or \emph{pGalaxy} to be
greater than 20\%;
\item the source must not have been detected in one of the strongly
vignetted corners of the detector, 
not have had any known bad pixels in the aperture,
and not have been on the edge of one of the CCDs,
i.e. we require the \emph{errBits} quality score
to be smaller than 64.
\end{enumerate}

A total of 219 million primary detections satisfied
the above criteria and have been included in the catalogue.
Amongst these, 158 million objects 
are detected in all three bands (72\%),
30 million are detected in two bands (14\%),
and 31 million entries are single-band detections (14\%).
Half of the single-band detections were made in the $i$-band.
This is likely explained by the fact that $i$ is least
affected by interstellar extinction and can occasionally pick up
highly-reddened objects which are otherwise lost in $r$/\ha.

\section{Discussion}
\label{sec:discussion}

Having explained how the catalogue was created,
we now offer an overview of its properties
by discussing  
(i) the recommended quality criteria,
(ii) the photometric uncertainties and repeatability,
and (iii) the source densities and the frequency of source blending.

\subsection{Recommended quality criteria}
\label{sec:qualitycriteria}

Like any other photometric survey,
the majority of the objects in our catalogue
are faint sources observed near the detection limits:
55\% of the entries in the catalogue
are fainter than $r > 20$.
%and 18\% are even fainter than $r > 21$.
The measurements of faint objects
are naturally prone to larger
random and systematic uncertainties,
for example, an inaccurately subtracted background
will introduce a proportionally larger systematic error
for a faint object.
Most scientific applications will hence require a set of
quality criteria to be enforced for the purpose
of removing faint and low-quality objects.

The choice of quality criteria is a complicated
trade-off between completeness on one hand
and accuracy on the other.
To aid users we have listed two sets of
recommended quality criteria 
in Tables~\ref{tab:reliable} and \ref{tab:veryreliable}.

Firstly, Table~\ref{tab:reliable} details
a set of minimum quality criteria
which should benefit most applications
which require reliable $(r-i)$ and $(r-\ha)$ colours
without removing more than 80\%
of the sources brighter than $r < 19$.
The listed criteria are designed to 
(i) remove low-S/N sources, 
(ii) remove saturated sources,
and (iii) remove objects for which the 2.3-arcsec diameter
aperture magnitude is inconsistent 
with its alternative 1.2-arcsec diameter measurement.
This last criterion is a proxy
for identifying objects which are affected
by inaccurate background subtraction
or failed source deblending.
A total of 86 out of 219 million sources 
(39\%) satisfy all the criteria listed in Table~\ref{tab:reliable}
and are hereafter referred to as ``reliable''.
For convenience, the catalogue contains a boolean column
named \emph{reliable} which flags these objects
and makes their selection easy.

\begin{table*}

\vspace{2cm}
\caption{Recommended minimum quality criteria 
for selecting objects with reliable colours 
from the IPHAS DR2 source catalogue. 
86~million entries in the catalogue (39\%)
satisfy all the criteria listed in this table.
For convenience, these have been flagged in the catalogue
using the column named \emph{reliable}.}
\begin{tabular}{p{8cm}lp{6cm}}
  \hline
  Quality criterion & Rows passed & Description \\
  \hline
  rErr\,$<$\,0.1 {\sc and} iErr\,$<$\,0.1 {\sc and} haErr\,$<$\,0.1 &
  109 million (50\%) &
  Require the photon noise to be less than 
  0.1 mag in all bands (i.e. S/N$>$10).
  This implicitly requires a detection in all three bands.  \\
  $r>13$ {\sc and} $i>12$ {\sc and} \ha\,$>12.5$ {\sc and not} \emph{saturated} &
  158 million (72\%) &
  The brightness must not exceed the nominal saturation limit
  and the peak pixel height must not exceed 55\,000 counts.
  Again, this implicitly requires a detection in all three bands.
  \\
  $|\mathrm{r}- \mathrm{rAperMag1}| 
  < 3\sqrt{\mathrm{rErr}^2 + \mathrm{rAperMag1Err}^2} 
  + 0.03$ &
  176 million (80\%) &
  Require the $r$ magnitude measured 
  in the default 2.3\arcsec\ diameter aperture
  to be consistent with the measurement 
  made in the smaller 1.2\arcsec\ aperture,
  albeit tolerating a 0.03 mag systematic error.
  This will reject sources for which the background
  subtraction or the deblending procedure
  was not performed reliably. \\
  $|\mathrm{i}- \mathrm{iAperMag1}| 
  < 3\sqrt{\mathrm{iErr}^2 + \mathrm{iAperMag1Err}^2} 
  + 0.03$ &
  183 million (84\%) &
  Same as above for $i$. \\
  $|\mathrm{ha}- \mathrm{haAperMag1}| < 
  3\sqrt{\mathrm{haErr}^2 + \mathrm{haAperMag1Err}^2} 
  + 0.03$ &
  158 million (72\%) &
  Same as above for \ha. \\
  \hline
  All of the above (flagged as {\bf\emph{reliable}}) &
  86 million (39\%) & \\
  \hline
\end{tabular}
\label{tab:reliable}

\vspace{2cm}
\caption{Additional quality criteria which are recommended
for applications which require very reliable colours
at the expense of completeness. 
For convenience, the sources which satisfy the criteria listed
in this table have been flagged in the catalogue
using the column named \emph{veryReliable}.}
\begin{tabular}{p{8cm}lp{6cm}}
  \hline
  Quality criterion & Rows passed & Description \\
  \hline
   reliable &
   86 million (39\%) &
   The object must satisfy the criteria listed in Table~\ref{tab:reliable}. \\
   
   pStar $>$ 0.9 &
   145 million (66\%) &
   % pStar > 0.89 is identical to mergedClass == -1
   The object must appear as a perfect point source,
   as inferred from comparing its Point Spread Function (PSF)
   with the average PSF measured in the same CCD. \\
   
   {\sc not} \emph{deblend} &
   177 million (81\%) &
   The source must appear as a single, unconfused object. \\
   
   {\sc not} \emph{brightNeighb} &
   216 million (99\%) &
   There is no star brighter than $V < 4$ within 10 arcmin, 
   or brighter than $V < 7$ within 5 arcmin.
   Such very bright stars cause scattered light and diffraction spikes,
   which may add systematic errors to the photometry
   or even trigger spurious detections. \\  
  \hline
  
  All of the above (flagged as {\bf\emph{veryReliable}}) &
  59 million (27\%) & \\
  \hline
\end{tabular}

\label{tab:veryreliable}

\vspace{2cm}
\end{table*}

For applications which require
an even higher standard of reliability,
a further set of additional quality criteria
are suggested in Table~\ref{tab:veryreliable}.
These criteria are designed to ensure that
(i) the object appeared as a perfect point source,
(ii) the object was not blended with a nearby neighbour,
and (iii) the object was not located near a very bright star.
59 million sources (27\%) satisfy
these additional criteria 
and are hereafter referred to as ``very reliable''.
Again, the catalogue contains a boolean column
named \emph{veryReliable} which flags these objects.

Fig.~\ref{fig:magdist} compares the $r$-band magnitude
distribution for objects with and without the 
\emph{reliable} and \emph{veryReliable} criteria applied. 
We find that 81\% of the sources 
in the magnitude range $13 < r < 19$
are considered \emph{reliable},
which drops to 72\% in the range $19 < r < 20$
and 9\% at $r>20$.
In contrast, only 54\% of the sources 
in the magnitude range $13 < r < 19$
are considered \emph{veryReliable}.
In \S\ref{sec:densities} we will show that these
stricter criteria remove a lot
of objects at early Galactic longitudes 
where source blending can sometimes affect
more than a quarter of the objects.
The \emph{veryReliable} flag should hence
only be used in applications which require very reliable photometry
at the expense of completeness.

\begin{figure}
    \includegraphics[width=0.5\textwidth]{./plots/magdist/magdist-r.pdf} 
    \caption{r-band magnitude distribution for all objects in the catalogue 
    (light grey), for objects flagged as \emph{reliable} 
    according to the criteria set out in Table~\ref{tab:reliable} (grey),
    and for objects flagged as \emph{veryReliable} 
    following Table~\ref{tab:veryreliable} (dark grey).
    The magnitude distributions for $i$ and \ha\
    look identical, apart from being shifted
    by about 1 and 0.5 mag towards brighter magnitudes,
    respectively.}
    \label{fig:magdist}
\end{figure}

It is easy to see how the quality criteria
may be adapted to be more tolerant.
For example, by raising the allowed photometric uncertainties
from 0.1 mag to 0.2 mag,
42 million additional candidate sources can be added.

\subsection{Photometric uncertainties and repeatability}

Fig.~\ref{fig:uncertainties} shows the mean photometric
uncertainty as a function of magnitude in each band.
We find that the uncertainty typically
reaches 0.1~mag near 20.5 in $r$ 
and 19.5 in $i$/\ha\ for the default 2.3\arcsec\ aperture.
At this point we note that the average colour
across all sources in the catalogue is
$1.06\pm0.12$ for $(r-i)$ and $0.44\pm0.03$ for $(r-\ha)$.
The better depth of $r$ is hence compensated
by the fact that stars tend to have 
brighter magnitudes in both $i$ and \ha.

\begin{figure}
    \includegraphics[width=0.5\textwidth]{figures/uncertainties/uncertainties.pdf} 
    \caption{Mean photometric uncertainties
             for $r$ (top), $i$ (middle) and \ha\ (bottom).
             Data points shown are the average values of
             columns \emph{rErr}, \emph{iErr} and \emph{haErr}
             in the catalogue, 
             and the error-bars show the standard deviations.
             The dashed and solid lines indicate 
             the 10$\sigma$ and 5$\sigma$ limits, respectively.
             These uncertainties are based only on the (Poissonian)
             photon noise and hence this figure does not show
             the level of systematic uncertainties.}
    \label{fig:uncertainties}
\end{figure}

The uncertainties shown in Fig.~\ref{fig:uncertainties}
are the random errors based on the expected Poissonian photon noise.
Systematics, such as calibration and deblending errors,
are not included.
To appraise the extent to which our photometry is affected
by such systematics, we can exploit the
secondary measurements which are present in the catalogue.
Fig.~\ref{fig:pairmag} shows the mean residuals between
the primary and secondary magnitudes
-- i.e. the average difference between catalogue columns \emph{r}-\emph{r2},
\emph{i}-\emph{i2}, \emph{ha}-\emph{ha2} -- as a function of magnitude.
We find that sources across the magnitude range 
$13 < r < 17$ are consistent at the level of 5\%
(i.e. $\sigma_{r-r2} \le 0.05$ mag),
with the best repeatability
reached at $r=14$ ($\sigma_{r-r2}~=~0.041$~mag).
The brightest stars tend to show large residuals
-- e.g. $\sigma_{r-r2}~=~0.14$~mag at $r=12$ --
which is due to saturation effects.
At the faint end we find residuals which
show significantly more scatter than would be expected
from photon noise alone;
the effects of source blending and background subtraction
appear to dominate from $\sim$20th magnitude onward.

\begin{figure*}
\captionsetup[subfigure]{labelformat=empty}
\begin{subfigure}[b]{0.45\linewidth}
\centering
\includegraphics[width=\textwidth]{figures/repeatability/repeatability.pdf}
\caption{}
\label{fig:pairmag}
\end{subfigure}
\hspace{0.5cm}
\begin{subfigure}[b]{0.45\linewidth}
\centering
\includegraphics[width=\textwidth]{figures/repeatability/repeatability-reliable.pdf}
\caption{}
\label{fig:pairmag_reliable}
\end{subfigure}
\caption{Photometric repeatability as a function of magnitude
         for both all sources in the catalogue (left panel)
         and for the \emph{veryReliable} sources alone (right panel).
         The values shown are the mean absolute residuals
         between the primary and the secondary detections,
         while the error-bars show the standard deviations.
         Left panel: 
         the best photometric repeatability is reached at $r=14$
         with $\sigma_{r-r2}~=~0.041$~mag.
         Bright stars at $r<13$ and $i<12$ 
         show increasing uncertainties due to saturation effects.
         Right panel: we find that applying the quality criteria
         has improved the photometric repeatability significantly.
         The best repeatability is again reached at $r=14$
         but has reduced to $\sigma=0.028$ mag.
         The quality criteria have also been successful
         at removing objects with large systematics at the bright
         and faint ends.
    }
\end{figure*}

In Fig.~\ref{fig:pairmag_reliable} we show 
a similar comparison of the primary and secondary detections,
but this time we have only included sources which are flagged
as \emph{veryReliable} in the catalogue
(i.e. not saturated, not confused, not near bright stars, etc.)
We find that the average residuals are significantly better
for this subset. Sources across the magnitude range 
$13 < r < 17$ now show a scatter of 0.03 instead of 0.05~mag.
The best repeatability is again reached at $r=14$,
but this time with $\sigma_{r-r2}~=~0.028$~mag.
We conclude that the \emph{veryReliable} quality criteria are effective
in reducing the systematic errors to
the same level as the estimated accuracy of the
global photometric calibration (cf. \S\ref{sec:calibration}).
Moreover, the large systematics at the bright and faint end
disappear.

\subsection{Source counts and blending}
\label{sec:densities}

The number of sources in our catalogue,
counted in 1-by-10~deg$^2$ strips,
is shown in Fig.~\ref{fig:sourcecount}
as a function of Galactic longitude (thick blue line).	
Unsurprisingly, we find the number of sources
to increase towards the Galactic centre.
For example, the average source density near $l\simeq 30^\circ$
is roughly 300\,000 objects per square degree,
which is five times more than the density
found near $l\simeq 180^\circ$.

In addition to the global trend,
variations are also apparent on smaller scales.
For example, we find a significant drop near the constellations 
of Aquila ($l\simeq40$) and Cygnus ($l\simeq80$ and $l\simeq90$),
which are regions known to be affected
by high levels of foreground extinction
\citep[known as `the Great Rift', e.g.][]{BokBok}.

We warn that the source counts reported here 
have not been corrected for survey completeness
or variations in the depth of different survey fields.
For example, the dip in the density near $l\simeq140^\circ$
is an artificial feature caused by gaps
in the footprint coverage (seen in Fig.~\ref{fig:footprint}).
In a forthcoming paper,
we will calibrate the IPHAS-based source densities
by injecting artificial stars into the images
and measuring their recovery rates
(Farnhill et al., in preparation).
Such calibrated density maps may be used 
to constrain detailed models of our Galaxy.

\begin{figure*}
    \includegraphics[width=\textwidth]{figures/sourcecount/sourcecount.pdf} 
    \caption{Number of entries in the IPHAS DR2 source catalogue
    as a function of Galactic longitude.
    The upper blue line shows the number of sources
    counted in 1\deg-wide longitude bins.
    The lower red line uses the same binning
    but includes only those sources 
    for which the \emph{deblend} flag is {\sc false}, 
    i.e. unconfused sources for which the CASU pipeline
    did not have to apply a deblending procedure.
    In both cases only counted sources
    in the latitude range $-5^\circ<b<+5^\circ$,
    such that one may obtain approximate source densities
    by dividing the counts by 10~deg$^2$.
    The apparent variations in the source counts
    traces the structure of the Galaxy
    and the distribution of foreground extinction,
    but also includes instrumental effects
	such as variations in the survey depth
	and completeness (see text).
   }
    \label{fig:sourcecount}
\end{figure*}

In Fig.~\ref{fig:sourcecount} we also shows the number
of non-blended sources (thin red line).
These are sources for which the \emph{deblend} flag is {\sc false},
i.e. sources for which the CASU pipeline did not have to apply 
a deblending procedure to separate the flux
originating from two or more overlapping objects.
We find that the fraction of sources affected by blending problems
is strongly correlated with the local source density.
For example, only 11\% of the sources are blended
at $l>90^\circ$, whereas 24\% are blended at $l<90^\circ$.

As we explained earlier, blended sources must be used with caution.
In particular, we warn that blended objects
are likely to have fallen victim
to source confusion during the band-merging procedure.
We have started investigating the use of
more advanced PSF-fitting routines
in which sources are measured simultaneously across all bands,
which may be guided by an external astrometric catalogue
such as the one that is to be provided by Gaia.

\section{Demonstration}
\label{sec:demonstration}

We conclude this paper by demonstrating how the unique
$(r-\ha,\ r-i)$ colour-colour diagram offered by this catalogue
can readily be used to
(i) characterise the extinction regime at different sight-lines, and
(ii) identify \ha\ emission-line objects.

\subsection{Colour-colour and colour-magnitude diagrams}

The survey's unique $(r-\ha)$ colour,
when combined with $(r-i)$,
has been shown to provide simultaneous constraints 
on intrinsic stellar colour and interstellar extinction \citep{Drew2008}. 
Put differently, the main sequence in the $(r-\ha,\ r-i)$ diagram
runs in a direction that is different from the reddening vector,
because the ($r-\ha$) colour tends to act
as a coarse proxy for spectral type
and is less sensitive to reddening than $(r-i)$.
As a result, the distribution of a stellar population
in the IPHAS colour-colour diagram
can offer a handle on the properties of the population
and the extinction along a line of sight.

This is demonstrated 
in Fig.~\ref{fig:l180}, \ref{fig:l45} \& \ref{fig:l30},
where we present three sets of IPHAS colour/magnitude diagrams
towards three distinct sight-lines
located at Galactic longitudes 
$180^\circ$, $45^\circ$ and $30^\circ$, respectively.
Each figure contains all the sources
which are flagged as \emph{veryReliable}
and are located in a region of one square degree 
centred on the coordinates indicated in the diagram
(i.e. within a radius of $0.564^\circ$ from the indicated sight-line).
For clarity, we have imposed the additional criterion
that the photometric uncertainties
must be smaller than 0.05 mag in each band,
corresponding to a magnitude limit near $\sim$19th magnitude.

Each of the diagrams reveal a well-defined locus,
which demonstrates the health of the catalogue and the global calibration
for investigating stellar populations across wide areas.
We have annotated the colour-colour diagrams
by showing the position 
of the unreddened main sequence (thin solid line),
the unreddened giant branch (thick solid line),
and the reddening track for an A0V-type star (dashed line)
-- all three are based on the \cite{Pickles1998} library 
of empirical spectra
transformed into the Vega-based IPHAS system by \cite{Drew2005}.
In the colour-magnitude diagrams we only show the reddening vector
together with the unreddened 1~Gyr isochrone due to \cite{Bressan2012},
which is made available for the IPHAS system through a
on line tool hosted at the Observatory of Padova
(http://stev.oapd.inaf.it/cmd).
The isochrone and reddening vector have been placed
at an arbitrary distance of 2~kpc.

Each of the sight-lines reveal a stellar population
with distinct characteristics.
Firstly, towards the Galactic anti-centre 
at $l=180^\circ$ (Fig.~\ref{fig:l180})
we find a population dominated by lowly-reddened main sequence stars.
This is consistent with the estimated total sight-line extinction 
of $E(B-V)=0.49$ given by \cite{Schlegel1998},
following the correction of \cite{Schlafly2011}.
Looking in more detail we can see
that the stellar locus is narrower for M-type dwarfs
than for earlier types;
we do not observe M dwarfs experiencing 
the strongest reddening possible for this sight-line.
This implies that extinction is still increasing 
at distances beyond $\sim$1-2~kpc,
where M dwarfs are too faint to be contained in the IPHAS catalogue.
It is also clear that there are no unreddened stars
earlier than $\sim$K0 visible;
such stars would be saturated if within a few hundred parsecs.
This therefore suggests 
that there is a measurable increase in extinction locally.
We also note a relative absence of late type giants which,
due to the relative brevity 
of the corresponding phase of stellar evolution,
would only account for a small proportion of a volume limited sample.
 
In contrast, 
closer towards the galactic centre
at $l=45^{\circ}$ (Fig.~\ref{fig:l45}),
we find a wealth of reddened objects.
In the colour-magnitude diagram, it is clear
that the stars are split into two distinct groups,
with one significantly redder than the other.
The bluer group is composed of main sequence stars,
with the slope of this group in the colour-magnitude diagram
attributable to the significantly increasing extinction.
Meanwhile the redder group is principally composed of red giant stars.
As these stars are intrinsically brighter,
at some given apparent magnitude they will be substantially further away
than their main sequence counterparts.
Given that, along this sight-line,
extinction continues to increase with distance,
the red giants we observe will be subject to more reddening
than a main sequence star exhibiting the same apparent magnitude.
Therefore, the clear split between the two groups arises
due to the combination of increasing extinction
and the distinct absolute magnitude ranges
of main sequence and giant branch stars.

Finally, in one of our earliest sight-lines at $l=30^{\circ}$,
we find a very high number of extremely reddened giants
in addition to an unreddened population
of foreground dwarfs.
In contrast to the sight-line at $l=45^{\circ}$,
there is no clear group of giant stars visible
in the colour-magnitude diagram of Fig.~\ref{fig:l30},
though the red clump stars are manifested as a slight over density
which sits roughly 0.4~mags redder than the A0V reddening track.
At $(l,b)=(45^{\circ}, +2^{\circ})$ the giant stars observed
exhibit a relatively narrow range of reddenings
as they lie beyond most or essentially all of the Galactic dust.
At $(l,b)=(30^{\circ}, 0^{\circ})$ this is not the case:
even at the substantial distances
at which we can observe reddened giant stars,
extinction is continuing to rise
and we still find ourselves well within the Galactic dust disc.
It is also apparent that the $(r-i)$ width of both the M dwarfs
and early A dwarfs is greater than that in Fig.~\ref{fig:l45}.
This is indicative of a steeper rise in reddening,
both within several hundred parsecs (M dwarfs)
and within a few kpc (early A dwarfs).

Here we have presented only a short qualitative description
of the information obtainable
from IPHAS colour-colour and colour-magnitude plots.
A more rigorous quantitative analysis of the IPHAS catalogue
can be undertaken to estimate both
the stellar density distribution in the Milky Way \citep{Sale2010}
and to create detailed three-dimensional maps
of the extinction across several kpc \citep{Sale2009,Sale2012}.
An extinction map based on our catalogue
is to be released in a separate paper
that accompanies this data release (Sale et al., in preparation).

\begin{figure*}
    \begin{minipage}[b]{\linewidth}
        \includegraphics[width=0.5\textwidth]{./plots/ccd-180-3.pdf} 
        \includegraphics[width=0.5\textwidth]{./plots/cmd-180-3.pdf}
    \end{minipage}
    \caption{Colour-colour and colour-magnitude diagrams
    (left and right panel)
    showing sources flagged as \emph{veryReliable}
    located in an area of one square degree
    centred near the Galactic anti-centre 
    at $(l,b)=(180^\circ,+3^\circ)$.
    The diagrams are plotted as 2D-histograms
    which show the density of objects
    in bins of $\sim0.01\times0.01$~mag;
    bins containing 1-10 objects are coloured red,
    bins with 10-20 objects are orange,
    and bins with 20-25 objects are yellow.
    The left panel is annotated with
    the position of the main sequence (thin solid line),
    giant stars (thick solid line)
    and the reddening track for an A0V-type star (dashed line),
    which are based on the \citet{Pickles1998} library
    of observed spectra.
    The right panel only shows the reddening vector
    along with the unreddened 1~Gyr isochrone due to \citet{Bressan2012},
    which has been placed at an arbitrary distance of 2~kpc.
    This is one of the least reddened sight-lines
    in the survey
    and hence the observed stellar population appears to be dominated 
    by lowly reddened main sequence stars (see text).}
    \label{fig:l180}
    \begin{minipage}[b]{\linewidth}
        \includegraphics[width=0.5\textwidth]{./plots/ccd-45-2.pdf}
        \includegraphics[width=0.5\textwidth]{./plots/cmd-45-2.pdf}
    \end{minipage}
    \caption{Same as above for $(l,b)=(45^\circ,+2^\circ)$,
    which is one of the highest-density sight-lines in the survey,
    revealing two groups of stars in colour-magnitude space.}
    \label{fig:l45}
    \begin{minipage}[b]{\linewidth}
        \includegraphics[width=0.5\textwidth]{./plots/ccd-30-0.pdf}
        \includegraphics[width=0.5\textwidth]{./plots/cmd-30-0.pdf} 
    \end{minipage}
    \caption{Same as above for $(l,b)=(30^\circ,0^\circ)$,
    showing one of the most reddened sight-lines in the survey.
    }
    \label{fig:l30}
\end{figure*}

\subsection{Identifying \ha\ emission-line objects}

A primary motivation for carrying out the survey 
was to enable the discovery 
of new emission-line objects
across the Galactic Plane.
\ha\ in emission is a well-known tracer
for stars in the short-lived pre- or
post-main sequence stages of their evolution,
and hence IPHAS allows larger, deeper
and more statistically robust samples
of such rare objects to be established.
The survey-wide identification and analysis 
of emission-line objects is beyond the scope
of the present work and will be the focus
of a forthcoming paper (Barentsen et al, in preparation).
In this section were merely aim to demonstrate
how the catalogue may be used for this purpose.

An initial list of candidate \ha-emitters
based on the first IPHAS data release was previously
presented by \cite{Witham2008}. 
Because no uniform calibration was available
at the time, \citeauthor{Witham2008} employed 
a sigma-clipping technique to select objects with
large, outlying $(r-\ha)$ colours.
In contrast, the new catalogue
allows objects to be picked out
from the $(r-\ha,\ r-i)$ colour-colour diagram
using model-based colour criteria
rather than a statistical procedure.
In what follows we demonstrate this ability 
by selecting candidate emission-line objects
towards a small region in the sky.

The target of our demonstration is Sh 2-82:
a 5~arcmin-wide H{\sc ii} region located near $(l,b)=(53.55^\circ, 0.00^\circ)$
in the constellation of Sagitta.
Nicknamed by amateur astronomers as the ``Little Cocoon Nebula'',
Sh 2-82 is ionised by 
the $\sim$10th magnitude star HD\,231616
with spectral type B0V/III
\citep{Georgelin1973,Mayer1973,Hunter1990}.
This ionising star has been placed 
at a likely distance of 1.5-1.7 kpc
based on its photometric parallax
\citep{Mayer1973,Lahulla1985,Hunter1990}.

Fig.~\ref{fig:mosaic_iphas} shows a 20-by-15 arcmin
colour mosaic centred on Sh 2-82,
composed of our \ha\ (red channel),
$r$ (green channel),
and $i$ (blue channel) images.
The ionising star can be seen as the bright object
in the centre of the H{\sc ii} region,
which is surrounded by a faint reflection nebula
and several dark cloud filaments.
For comparison, Fig.~\ref{fig:mosaic_spitzer} shows
a mosaic of the same region 
as seen in the mid-infrared by the Spitzer Space Telescope \citep[GLIMPSE survey;][]{Benjamin2003,Churchwell2009}.
The infrared image reveals a bubble-shaped structure
which is thought to originate from the
mid-infrared emission of Polycyclic Aromatic Hydrocarbons (PAHs)
-- i.e. warm dust --
which is frequently observed
at the interface between neutral regions of interstellar material
and the ionising radiation from early-type stars \citep{Churchwell2006}.
\cite{Yu2012}
recently noted that the warm dust
that surrounds Sh~2-82 
appears to contain infrared-bright
Young Stellar Objects (YSOs).
Many of these young objects 
appear as red- and pink-coloured stars
in Fig.~\ref{fig:mosaic_spitzer},
located predominantly in the top-left part
of the bubble.

\begin{figure*}
    \begin{minipage}[b]{0.8\linewidth}
        \includegraphics[width=\textwidth]{./plots/mosaic/sh2-82-iphas.pdf} 
    \end{minipage}
\caption{IPHAS-based mosaic of H{\sc ii} region Sh 2-82,
composed of \ha\ (red channel), $r$ (green channel) and $i$ (blue channel). Yellow triangles show the position of candidate \ha-emitters
which have been selected from the colour-colour diagram
in Fig.~\ref{fig:emitters}. Note that the H{\sc ii} region is surrounded by a faint blue/green reflection nebula
and dark cloud filaments.}
\label{fig:mosaic_iphas}
    \begin{minipage}[b]{0.8\linewidth}
        \includegraphics[width=\textwidth]{./plots/mosaic/sh2-82-spitzer.pdf} 
    \end{minipage}
    \caption{Star-forming region Sh 2-82 as seen in the mid-infrared
    by the Spitzer Space Telescope's GLIMPSE survey. The mosaic is composed of the 24~\micron\ (red), 8.0~\micron\ (green) and 4.5~\micron\ (blue) bands.
    The image reveals a bubble-shaped structure which surrounds the {\sc Hii} region that is seen in the IPHAS mosaic of the same region (Fig.~\ref{fig:mosaic_iphas}). 
    This structure has previously been labelled as N115 in the 
catalogue due to \citet{Churchwell2006}.}
    \label{fig:mosaic_spitzer}
\end{figure*}

Fig.~\ref{fig:emitters} presents
the IPHAS colour-colour diagram for 
the 20-by-15 arcmin region shown in the mosaics.
Gray circles show all objects
which are brighter than $r<20$
and have been flagged as \emph{reliable}
in our catalogue.
The diagram also shows the unreddened main sequence (solid line)
and the expected position of unreddened main-sequence stars
with \ha\ in emission
at a strength of EW=$-10{\rm \AA}$ (dashed line),
taken from the colour simulations due to \citet{Barentsen2011a}.
Six stars are found to lie confidently above the 
dashed line at the level of $3\sigma$,
that is, the distance between the objects and the dashed line
is larger than three times the uncertainty
in their $(r-\ha)$ colour.
These reliable candidate \ha-emitters
are marked by red triangles in the colour-colour diagram
and their photometry is detailed in Table~\ref{tbl:emitters}.
The spatial distribution of the six candidate emission-line objects
is marked by yellow triangles in the colour mosaic (Fig.~\ref{fig:mosaic_iphas}).

\begin{figure}
  \includegraphics[width=0.45\textwidth]{./plots/sh2-82-ccd.pdf}
    \caption{$(r-\ha,\ r-i)$ diagram for the rectangular region of 
    20-by-15 arcmin centred on the H{\sc ii} region Sh 2-82,
    which is the area shown in Fig.~\ref{fig:mosaic_iphas}.    
    The diagram shows all objects in the catalogue
    which have been flagged as \emph{reliable} and are brighter
    than $r<20$ (grey circles).
    The unreddened main sequence is indicated by a solid line,
    while the main sequence for stars with an \ha\ emission line
    strength of $-10~\rm{\AA}$ EW is indicated by a dashed line,
    following the colour simulations due to \citet{Barentsen2011a}.
    Red triangles indicate objects which have been identified as
    as highly likely \ha-emitters (see text).}
    \label{fig:emitters}
\end{figure}

\begin{table}
    \caption{Candidate \ha-emitters towards Sh 2-82.}
    \label{tbl:emitters}
\footnotesize
\resizebox{0.45\textwidth}{!}{
    \begin{tabular}{lccc}
    \toprule
    Name [IPHAS2 ...] & $r$ & $i$ & \ha  \\
    \midrule
J192954.40+181026.1& $17.69\pm0.01$ & $16.12\pm0.01$ & $16.19\pm0.01$ \\
J193011.01+182051.2& $18.55\pm0.02$ & $16.95\pm0.02$ & $17.31\pm0.02$ \\
J193021.52+181954.5& $19.72\pm0.05$ & $17.94\pm0.03$ & $18.47\pm0.04$ \\
J193024.45+181938.3& $19.31\pm0.04$ & $17.55\pm0.02$ & $17.99\pm0.03$ \\
J193033.00+181609.3& $18.25\pm0.01$ & $16.91\pm0.01$ & $16.92\pm0.01$ \\
J193042.48+182317.4& $19.96\pm0.03$ & $18.11\pm0.03$ & $18.48\pm0.03$ \\
    \bottomrule
    \end{tabular}}
\end{table}

In previous work, we have shown that the majority of
\ha-emitters seen towards an H{\sc ii} region
are likely to be Classical T Tauri Stars \citep{Barentsen2011a}.
These are young objects
which are thought to show \ha\ in emission
due to the presence of hot, infalling gas
which is accreting onto the star
from a circumstellar disk.
This is likely to be the case for the candidate \ha-emitters
we discovered towards Sh 2-82 as well.
Two of our candidates have recently been identified
as YSOs in the initial investigation of the region by \cite{Yu2012}.
In their study, the authors used 2MASS and Spitzer data
to select likely young stars by selecting objects with
an infrared colour excess, consistent with 
the presence of a heated circumstellar disk.
Although \citeauthor{Yu2012} did not identify
the other four candidate emitters in our sample
as having an infrared excess,
we note that each of these four objects
are detected in the Spitzer 8.0~\micron\ image
at S/N$>$5,
which is consistent with the objects
being optically-unveiled stars with a circumstellar disk,
i.e. they are likely Class II YSOs with a mild infrared excess.

Sh 2-82 is one of a large population of poorly-studied star-forming regions
located at low Galactic latitudes,
which have only recently started to become revealed
by efforts to catalogue the wealth of ``bubbles'' detected
at mid-infrared wavelengths \citep{Churchwell2006,Simpson2012},
and by efforts to catalogue previously unknown clusters seen 
in the near-infrared \cite[e.g.][]{Bica2003}.
The data provided by IPHAS offers a handle
or lower limit on the extinction and distance
towards these regions,
and can be used to discover T~Tauri stars
when the extinction is sufficiently low.

\section{Data access and source code}
\label{sec:dataaccess}

The catalogue is made available through the Vizier
catalogue tool (http://vizier.u-strasbg.fr)
where it can be queried
(Conesearch/TAP URL TBD).
The catalogue can also be downloaded in its entirety
from the IPHAS website (www.iphas.org) as a collection 
of binary FITS tables which comprise 50~GB,
together with a script
to ingest these tables into a PostgreSQL database.
Finally, the website also provides access to the pipeline-processed
imaging data, which we have updated to include
the re-calibrated zeropoints and the best-available
astrometric solution in the image headers.

In the spirit of reproducibility,
the source code that was used to generate
the catalogue is made available at
https://github.com/barentsen/iphas-dr2

Instructions for acknowledging IPHAS can be found on our website.


\section{Conclusions and future work}
\label{sec:conclusions}

A new catalogue of 219 million sources has been
derived from the INT/WFC Photometric \ha\ Survey
of the Northern Galactic Plane.
It is the first catalogue to offer comprehensive CCD photometry
of point sources across the Galactic Plane at visible wavelengths,
taking in the Northern Milky Way at $|b|<5^\circ$.
The new 97-column catalogue provides single-epoch photometry
across 92\% of the survey area,
and is the first quality-controlled and uniformly calibrated
catalogue to have been constructed from the imaging data.
%We explain the data reduction and quality control procedures that
%were applied.  We describe and test the global photometric 
%calibration, 
%and detailed the construction of the source catalogue.

The observations included in this release
achieve a median seeing of 1.1 arcsec
and $5\sigma-$depths of $r=21.2\pm 0.5$, $i=20.0\pm 0.3$, and \ha$=20.3\pm 0.3$.
The global calibration and photometric repeatability
are found to be accurate at the level of $0.03$ mag (rms),
providing a significant improvement over the 
previous data release.
The source catalogue specifies the best-available
single-epoch astrometry and photometry
for 219~million unique sources.
To support its exploitation, we provide a list of recommended quality criteria
that will permit the selection of objects with reliable colours from 
the catalogue.  The closing demonstrations highlight the use of the 
survey's unique $(r-\ha,\ r-i)$ diagram for characterising stellar populations
and selecting emission-line objects.  More comprehensive applications of IPHAS
can be found in the works of Sale et al (2014), which applies DR2 to the problem
of 3D extinction mapping, and of Sabin et al (2014), where the results of a search
of the image database for new planetary nebulae is presented. 

The current plan is to work toward one further major IPHAS source catalogue, in which 
the remaining gaps in sky coverage will have been eliminated -- observations aimed at 
replacing data not meeting the IPHAS minimum quality requirements continue.  We will also 
examine options to further improve the global calibration, perhaps tightening the accuracy to
better than 2\%.  For example, we will investigate the use of e.g. the PanSTARRS photometric 
ladder (Magnier et al 2013) as a reference set, and explore improving source recovery in 
the most dense fields via the implementation of PSF fitting in place of aperture photometry.  
Finally, the next catalogue will detail all the secondary detections to aid time-domain studies.

The data-taking strategy developed for IPHAS
has since been reapplied to carry out 
a companion INT/WFC Galactic Plane survey called UVEX
in U, $g$, $r$, He {\sc i} \citep{Groot2009},
a survey of the Kepler field 
in $U$, $g$, $r$, $i$, \ha\ 
\citep{Greiss2012},
and a survey of the Southern Galactic Plane and Bulge
in $u$, $g$, $r$, $i$, \ha\ 
called VPHAS+ \citep{Drew2014}.  The work presented here
stands as a potential template for the catalogues that
remain to be generated from these sibling surveys.  
In prospect from them, whether they are mined separately or together,
are the means to ask seamless questions on the contents and structure of 
the most highly-populated components of the Milky Way.  

\section*{Acknowledgments}

The IPHAS survey was carried out 
at the Isaac Newton Telescope (INT).
The INT is operated on the island of La Palma
by the Isaac Newton Group
in the Spanish Observatorio del Roque de los Muchachos
of the Instituto de Astrofisica de Canarias.
We are deeply indebted to the ING staff and students
for their ongoing support of the INT.
All data were processed 
by the Cambridge Astronomical Survey Unit
at the Institute of Astronomy in Cambridge.
The catalogue presented in this work was assembled
at the Centre for Astrophysics Research, University of Hertfordshire, supported by a grant from the Science \& Technology Facilities Council
of the UK (STFC, ref ST/J001335/1).

Preparation of the catalogue was eased greatly
by a number of software packages,
including the PostgreSQL database software,
the TOPCAT and STILTS packages \citep{Taylor2005,Taylor2006},
and the Python modules
AstroPy \citep{Astropy},
NumPy/SciPy \citep{Numpy},
Matplotlib \citep{Matplotlib},
IPython \citep{IPython},
and APLpy.
We also made use of the Montage software maintained by NASA/IPAC,
and the SIMBAD, Vizier and Aladin \citep{Aladin} services
operated at CDS, Strasbourg, France.

This research made extensive use of
several complementary photometric surveys.
Our global calibration was aided
by the AAVSO Photometric All-Sky Survey (APASS),
funded by the Robert Martin Ayers Sciences Fund.
The calibration was tested against the
Sloan Digitized Sky Survey (SDSS),
funded by the Alfred P. Sloan Foundation,
the Participating Institutions,
the National Science Foundation,
the U.S. Department of Energy,
the National Aeronautics and Space Administration,
the Japanese Monbukagakusho, the Max Planck Society,
and the Higher Education Funding Council for England.
The astrometric pipeline reduction made
significant use of the Two Micron All Sky Survey (2MASS),
which is a joint project 
of the University of Massachusetts
and the Infrared Processing and Analysis Center/
California Institute of Technology,
funded by NASA and the NSF.
This work includes observations made
with the Spitzer Space Telescope,
which is operated by the Jet Propulsion Laboratory,
California Institute of Technology under a contract with NASA. 

GB, JED, SES and BTG acknowledge support from STFC
(JED and GB ST/J001333/1, SES ST/K00106X/1, BTG ST/I001719/1). 
HJF is in receipt of an STFC postgraduate studentship.

BTG acknowledges funding from the
European Research Council under the European Union's Seventh Framework
Programme (FP/2007-2013) / ERC Grant Agreement n. 320964 (WDTracer).

\label{lastpage}

\bibliographystyle{mn2e}
\bibliography{iphas-dr2}

\newpage
\appendix


\section{Converting IPHAS magnitudes into fluxes}

Mean photon wavelength of the passband following eqn.~A14 in Bessel \& Murphy (2012):
\begin{equation}
\lambda_0 = \frac{\int{\lambda S(\lambda) d \lambda}}
{\int{S(\lambda)d\lambda}}
\end{equation}

Pivot wavelength of the passband following eqn.~A16 in Bessel \& Murphy (2012):
\begin{equation}
\lambda_p = \frac{\int{S(\lambda) \lambda d \lambda}}
{\int{\frac{S(\lambda)}{\lambda} d\lambda}}
\end{equation}

Mean monochromatic flux,
following eqn.~A11 in Bessel \& Murphy (2012):
\begin{equation}
f_\lambda = \frac{\int{f_\lambda(\lambda) S(\lambda) \lambda d \lambda}}
{\int{S(\lambda)\lambda d \lambda}}
\end{equation}
where $S(\lambda)$ includes the filter, atmosphere and QE.

\begin{table}[h]
    \caption{Wavelength and mean monochromatic flux density for Vega in the IPHAS filter system.}
    \label{tbl:flux}
    \begin{tabular}{lrrrr}
    \toprule
     Band & $\lambda_0$ & $\lambda_p$ & EW  & $f_\lambda$   \\
     & \AA & \AA & \AA & erg\,cm$^{-2}$\,s$^{-1}$\,\AA$^{-1}$  \\
    \midrule
$r$ &  6223  &   6211  &  785.6  &  2.47e-9  \\
\ha &  6568  &   6568  &   59.6  &  1.81e-9  \\
$i$ &  7674  &   7674  &  759.9  &  1.30e-9   \\
    \bottomrule
    \end{tabular}
\end{table}


\newpage
\onecolumn
\section{Catalogue format}
\label{app:columns}

\small
\begin{longtable}{lllp{10cm}}
\caption{\label{tab:columns} 
Definition of columns in the IPHAS DR2 source catalogue.
} \\
\hline
Column & Type & Unit & Description \\
\hline
\endfirsthead

\multicolumn{3}{c}%
{{\bfseries \tablename\ \thetable{} -- continued}} \\
\hline
Column & Type & Unit & Description \\
\hline
\endhead

\hline \hline
\endlastfoot
\input{tables/columns.tex}
\end{longtable}
\normalsize
\twocolumn

\end{document}<|MERGE_RESOLUTION|>--- conflicted
+++ resolved
@@ -126,12 +126,7 @@
 describe and test the new uniform calibration,
 and detail the construction of the new 98-column source catalogue.
 We show that the global calibration is accurate to
-<<<<<<< HEAD
-0.03~mag (rms),
-=======
 0.03~mag (rms) 
-%by validating against the Sloan Digital Sky Survey (SDSS),
->>>>>>> 7086329f
 and provide a series of recommended quality criteria
 which can be used to select the most reliable data
 from the catalogue.
