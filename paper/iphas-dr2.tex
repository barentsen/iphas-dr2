\documentclass[useAMS,usenatbib]{mn2e}
\usepackage{amssymb,amsmath}
\usepackage[pdftex]{graphicx}
\usepackage{longtable} 
\usepackage{float}
\usepackage{booktabs}
\usepackage{aas_macros}
\usepackage{caption}
\usepackage{subcaption}

\graphicspath{ {/home/gb/msc/Dropbox/papers/dr2/} }

\def\ha{\mbox{H$\rm \alpha$}}
\def\arcsec{$''$}
\def\arcmin{$'$}
\def\deg{$^{\circ}$}
\def\micron{\mbox{$\mu$m}}

\title[IPHAS Data Release 2]{The Second Data Release 
of the INT Photometric H$\alpha$ Survey 
of the Northern Galactic Plane (IPHAS DR2)}
		
\author[G. Barentsen
et. al]{G. Barentsen$^{1}$\thanks{E-mail:geert@barentsen.be},
H. J. Farnhill$^1$,
J. E. Drew$^1$,
E. A. Gonz$\acute{\rm{a}}$lez-Solares$^2$, 
R. Greimel$^3$, \newauthor
M. J. Irwin$^2$,
B. Mizalski$^{4}$,
C. Ruhland$^1$,
P. Groot$^5$,
A. Mampaso$^6$, 
S. E. Sale$^7$, \newauthor
M. J. Barlow$^{8}$,
R. L. M Corradi$^{6}$,
J. J. Drake$^{9}$,
J. Eisl\"offel$^{10}$,
J. Fabregat$^{11}$, \newauthor
B. T. Gaensicke$^{12}$,
A. S. Hales$^{13}$,
J. Irwin$^{9}$,
C. Knigge$^{14}$,
T. Kupfer$^{5}$,
D. J. Lennon$^{15}$, \newauthor
J. R. Lewis$^{2}$, 
M. Mohr-Smith$^{1}$, 
R. A. H. Morris$^{16}$,
T. Naylor$^{17}$,
Q. A. Parker$^{18}$, \newauthor
S. Phillipps$^{13}$, 
R. Raddi$^{11}$, 
P. Rodriguez-Gil$^{6}$,
L. Sabin$^{19}$,
S. Scaringi$^{20}$,
D. Steeghs$^{11}$, \newauthor
Y. C. Unruh$^{21}$, 
K. Viironen$^{22}$, 
J. S. Vink$^{23}$, 
N. A. Walton$^{2}$,
N. J. Wright$^{1}$,
A. A. Zijlstra$^{24}$.
\\
$^{1}$School of Physics, Astronomy \& Mathematics, University of Hertfordshire, College Lane, Hatfield, Hertfordshire, AL10 9AB, U.K.\\
$^{2}$Institute of Astronomy, University of Cambridge, Madingley Road, Cambridge, CB3 OHA, U.K.\\
$^{3}$IGAM, Institute of Physics, University of Graz, Universit\"atsplatz 5, Graz, Austria.\\
$^{4}$South African Astronomical Observatory, P.O. Box 9, Observatory, 7935 Cape Town, South Africa.\\
$^{5}$Afdeling Sterrenkunde, Radboud Universiteit Nijmegen, Faculteit NWI, Postbus 9010, 6500 GL Nijmegen, The Netherlands.\\
$^{6}$Instituto de Astrof\'isica de Canarias, 38200 La Laguna, Tenerife, Spain.\\
$^{7}$Rudolf Peierls Centre for Theoretical Physics, Keble Road, Oxford, OX1 3NP, U.K.\\
$^{8}$University College London, Department of Physics \& Astronomy, 
Gower Street, London WC1E 6BT, U.K.\\
$^{9}$Harvard-Smithsonian Center for Astrophysics, 60 Garden Street, 
Cambridge, MA 02138, U.S.A. \\
$^{10}$Th\"uringer Landessternwarte, Sternwarte 5, 07778, Tautenburg, Germany \\
$^{11}$Observatorio Astr\'onomico, Universidad de Valencia,
Catedr\'atico Jos\'e Beltr\'an 2, 46980 Paterna, Spain\\
$^{12}$Department of Physics, University of Warwick, Gibbet Hill Road, Coventry, CV4 7AL, U.K.\\
$^{13}$Joint ALMA Observatory, Alonso de Córdova 3107, Vitacura 763-0355, Santiago, Chile. \\
$^{14}$School of Physics \& Astronomy, University of Southampton, Southampton, SO17 1BJ, U.K.\\
$^{15}$European Space Astronomy Centre (ESAC), Villafranca del Castillo, Villanueva de la Canada, E-28692 Madrid, Spain.\\
$^{16}$School of Physics, Bristol University, Tyndall Avenue, Bristol, BS8 1TL, U.K.\\
$^{17}$School of Physics, University of Exeter, Stocker Road, Exeter, EX4 4QL, U.K.\\
$^{18}$Department of Physics \& Astronomy, Macquarie University, NSW 2109, Australia\\
$^{19}$Instituto de Astonom\'ia y Meteorolog\'ia, Departamento de F\'isica, CUCEI, Universidad de Guadalajara, Mexico.\\
$^{20}$Instituut voor Sterrenkunde, K.U. Leuven, Celestijnenlaan 200D, B-3001 Leuven, Belgium\\
$^{21}$Department of Physics, Blackett Laboratory, Imperial College
London, Prince Consort Road, London, SW7 2AZ, U.K.\\
$^{22}$Centro de Estudios de F\'isica del Cosmos de Arag\'on, Plaza San Juan 1, Planta 2, Teruel, 44001, Spain. \\
$^{23}$Armagh Observatory, College Hill, Armagh, Northern Ireland,
BT61 9DG, U.K.\\
$^{24}$Jodrell Bank Centre for Astrophysics, School of Physics \&
Astronomy, University of Manchester, Manchester M13 9PL, U.K.}

\begin{document}
\date{Current draft typeset \today}
\pagerange{\pageref{firstpage}--\pageref{lastpage}} \pubyear{2014}

\maketitle

\label{firstpage}

\begin{abstract} % BACKGROUND, OBJECTIVE, METHODS, RESULTS, CONCLUSIONS
The INT/WFC Photometric H$\alpha$ Survey 
of the Northern Galactic Plane (IPHAS)
is a 1800~deg$^2$ imaging survey
covering the Galactic latitude range $|b| < 5^\circ$
in the $r$, $i$ and \ha\ filters 
using the Wide Field Camera (WFC) 
on the 2.5-metre Isaac Newton Telescope (INT) in La Palma.
We present the first quality-controlled and
uniformly-calibrated source catalogue
to have been extracted from the images,
providing single-epoch photometry
for 219 million unique sources
across 92\% of the survey area.
The observations were carried out between 2003 and 2013
at a median seeing of 1.1 arcsec
and to a mean $5\sigma$-depth of 
21.2 ($r$), 20.0 ($i$) and 20.3 ($\ha$)
in the Vega magnitude system.
We explain the data reduction 
and quality control procedures,
describe and test the new uniform calibration,
and detail the construction of the new 97-column source catalogue.
We show that the global calibration is accurate to
0.03~mag (rms) by validating against the Sloan Digital Sky Survey (SDSS),
and provide a series of recommended quality criteria
which can be used to select the most reliable data
from the catalogue.
Finally, we demonstrate the ability of the 
catalogue's unique
$(r-\ha,\ r-i)$ diagram to
(i) characterise stellar populations and extinction regimes
towards different Galactic sight-lines
and (ii) select candidate \ha\ emission-line objects.
IPHAS is the first survey to offer comprehensive CCD photometry
of point sources across the Galactic Plane at visible wavelengths,
providing the much-needed counterpart
to recent infrared surveys.
\end{abstract}

\begin{keywords}
catalogues, surveys, stars: emission line, Be, Galaxy: stellar content
\end{keywords}

\section{Introduction}
The INT/WFC Photometric H$\alpha$ Survey
of the Northern Galactic Plane \citep[IPHAS;][]{Drew2005}
is providing new insights into the contents and structure of the disk of the Milky Way.
This large-scale programme of observation
-- spanning almost a decade 
and using more than 300 nights 
at the INT in La Palma --
aims to provide the digital update 
to the photographic northern H$\alpha$ surveys 
of the mid-20th century \citep[see][]{Kohoutek1999}. 
By increasing the sensitivity 
with respect to these previous surveys 
by a factor $\sim$1000 (7 magnitudes), 
IPHAS can expand
the limited bright samples of Galactic emission line objects 
previously available into larger, deeper, and more statistically-robust samples that will 
better inform our understanding 
of the early and late stages of stellar evolution.
Since the publication of the IPHAS Initial Data Release \citep[IDR;][]{Gonzalez-Solares2008},
these aims have begun to be realised through a
range of published studies including: 
a preliminary catalogue of candidate emission-line objects \citep{Witham2008};
discoveries of new symbiotic stars \citep{Corradi2008, Corradi2010, Corradi2011}; 
new cataclysmic variables \citep{Witham2007}; 
new groups of young stellar objects
\citep{Vink2008,Barentsen2011a,Wright2012};
%new asymptotic giant branch stars \citep{Wright2008};
new classical Be stars \citep{Raddi2013};
along with discoveries of new and remarkable planetary nebulae 
\citep{Mampaso2006, Viironen2009a, Viironen2009b, Corradi2011, Viironen2011}
and new supernova remnants \citep{Sabin2013}.

Over the years it has become apparent that the legacy of IPHAS 
will also reach beyond these traditional \ha\ applications 
of identifying emission-line stars and nebulae. 
Through the provision of $r$, $i$ broadband photometry 
alongside H$\alpha$ data,
IPHAS has created the opportunity 
to study Galactic Plane populations 
in a new way.
For example, the survey’s unique $(r-\ha,\ r-i)$ colour-colour
diagram has been shown to provide simultaneous constraints 
on intrinsic stellar colour and interstellar extinction \citep{Drew2008}. 
This has opened the door 
to a wide range of Galactic science applications, 
including the mapping of extinction across the Plane in three dimensions
and the probabilistic inference of stellar properties
\citep{Sale2009, Sale2010, Giammanco2011, Sale2012, Barentsen2013}. 
In effect, the availability of narrowband H$\alpha$ 
alongside $r, i$ magnitudes
provides coarse spectral information for huge samples of stars 
which are otherwise too faint or numerous 
to be targeted by spectroscopic surveys.
For such science applications to succeed, however, 
it is vital that the imaging data are transformed 
into a homogeneously calibrated photometric catalogue, 
in which quality problems 
and duplicate detections are flagged. 

When the initial data release was created in late 2007,
only $\sim$half of the survey footprint was covered
and the data were insufficiently complete 
to support a homogeneously calibrated source catalogue.
The goal of this paper is to present the next release 
that takes the coverage up to over 90 percent of the survey area 
and includes a uniform calibration.
In this work we aim to
(i) explain the data reduction 
and quality control procedures that were applied,
(ii) describe and test the new global photometric calibration, and 
(iii) detail the construction of the source catalogue
and demonstrate its use.

In \S\ref{sec:observations} we start by recapitulating the key points
of the survey observing strategy.
In \S\ref{sec:reduction} we describe the data reduction
and quality control procedures.
In \S\ref{sec:calibration} we explain the uniform re-calibration
and test our results against the Sloan Digital Sky Survey (SDSS).
In \S\ref{sec:catalogue} we explain how the source catalogue was compiled.
In \S\ref{sec:discussion} we discuss the properties of the catalogue
and in \S\ref{sec:demonstration} we demonstrate
the scientific exploitation of the colour/magnitude diagrams.
Finally, in \S\ref{sec:dataaccess} we discuss access
to the data and source code,
and in \S\ref{sec:conclusions} we conclude and outline
our future ambition

\section{Observations}
\label{sec:observations}

The detailed properties of the IPHAS observing programme 
have been presented before 
by \citet{Drew2005} and \citet{Gonzalez-Solares2008}. 
To set the stage for this release, we briefly recall some key points.
IPHAS is a 1800~deg$^2$. imaging survey of the northern Galactic Plane, 
providing images and photometry in Sloan $r, i$ 
along with narrowband H$\alpha$. 
It is carried out using the WFC 
on the 2.5-metre INT in La Palma. 
It is the first digital survey to offer comprehensive CCD photometry
of point sources in the Galactic Plane at visible wavelengths, 
and does so down to a limiting magnitude of $\sim$20.
The IPHAS footprint spans a box 
of roughly 180 by 10 degrees, 
taking in the entire northern Galactic Plane 
at latitudes $-5^{\circ} < b < +5^{\circ}$ 
and longitudes $30^{\circ} < l < 215^{\circ}$.

The WFC is a mosaic of 4 CCDs 
that captures a sky area of close to 0.29~deg$^2$.
To cover the entire Northern Plane with some overlap,
the survey area was divided into 7635 telescope pointings.
Each of these pointings is accompanied by an offset position
displaced by $+$5 arcmin in declination 
and $+$5 arcmin in right ascension,
to deal with inter-CCD gaps, detector imperfections,
and to enable quality checks. 
The basic unit of observation hence
amounts to $2 \times 3$ exposures, 
in which each of the 3 survey filters is exposed at 2 offset sky positions 
within an elapsed time of 10 minutes.
We shall refer to the unit of 3 exposures at the same position 
as a \emph{field},
and the combination of two fields at a small offset as a \emph{field pair}.
The survey hence contains 15\,270 fields grouped into 7\,635 field pairs.
To achieve the desired survey depth of 20th magnitude or fainter, 
the filter exposure times were set at 120 sec (narrowband \ha), 
30 sec ($r$) and 10 sec ($i$)
in the majority of the survey observations.\footnote{In 2003 
the $r$-band exposure time was 10~sec instead of 30~sec,
and since Oct 2010 the $i$-band exposure time 
has been increased from 10~sec to 20~sec.}

Data-taking began in the second half of 2003, 
and every field had been observed at least once by the end of 2008.
At that time only 76\% of the field pairs 
satisfied our minimum quality criteria however,  
often due to the effects of clouds, poor seeing, or technical faults
(the quality criteria will be detailed in the next section). 
Since then, a programme of repeat observations has been in place 
to improve data quality. 
As a result, 92\% of the survey 
now benefits from quality-approved data.
The most recent observations which are part of this release
were obtained in November 2012.

\begin{figure*}
        \includegraphics[width=1\linewidth]{./plots/footprint/footprint_small.png}
        \caption{Survey area showing the footprints
        of all the quality-approved IPHAS fields
        which have been included in this data release.
        The area covered by each field has been coloured black
        with a semi-transparent opacity of 20\%,
        such that regions where fields overlap are darker.
        The IPHAS strategy is to observe each field twice
        with a small offset,
        and hence the vast majority of the area 
        is covered twice (dominant grey colour).
        There are small overlaps between all the neighbouring fields
        which can be seen as a honeycomb-style pattern
        of dark grey lines across the survey area.
        Regions with incomplete data are apparent as white gaps (no data) 
        or in light grey (denoting that only the offset position is missing).
        The dark vertical strip near $l \sim$125\deg
        is an uninteresting consequence of the tiling pattern,
        which overlaps in the middle of the survey area by design.}
        \label{fig:footprint}
\end{figure*}

Fig.~\ref{fig:footprint} shows the footprin
of the quality-approved observations included in this work. 
The fields which remain missing 
-- covering 8\% of the survey area --
are predominantly located towards the Galactic anti-centre 
at $l > 120^o$.
Fields at these longitudes can only be accessed from La Palma 
in the months of November-December,
which is when the weather and seeing conditions are often poor
at the INT and observing attempts have failed repeatedly.
To enable the survey to be brought to completion, 
a decision was made recently to limit repeats in this area 
to individual fields requiring replacement,
i.e. fresh observations in all 3 filters may only be obtained 
at one of the two offset positions.  
The catalogue is structured such that it is clear 
where a contemporaneous observation of both halves of a field pair
is available.


\section{Data reduction and quality control}
\label{sec:reduction}

\subsection{Initial pipeline processing}

All raw data obtained with the INT were transferred
to the Cambridge Astronomical Survey Unit (CASU) 
for initial processing and archival.
The procedures used by CASU were originally devised
for the INT Wide Field imaging Survey \citep[WFS;][]{McMahon2001,Irwin2005},
which was a 200 deg$^2$ survey programme carried out 
between 1998 and 2003 after the WFC was commissioned.
Because IPHAS uses the same telescope and camera combination,
we have been able to benefit from the existing WFS pipeline.
A detailed description of the processing steps 
is found in \citet{Irwin2001}.
Its application to IPHAS has previously been described
by \citet{Drew2005} and \citet{Gonzalez-Solares2008},
and much of the source code is available 
on line\footnote{http://casu.ast.cam.ac.uk/surveys-projects/software-release}. 
In brief, the pipeline takes care of bias subtraction,
linearity correction, flat-fielding,
gain correction and de-fringing.

The reduced images are then stored in multi-extension FITS files
with a primary header describing the characteristics
(position, filter, exposure time, etc.) 
and four image extensions 
corresponding to each of the four CCDs.
Source detection and characterisation is then carried out 
using the \textsc{imcore} tool \citep{Irwin1985,Irwin1997}.
The flux of each source is measured using both
the peak pixel height (i.e. a square 0.33$\arcsec\times$0.33\arcsec\ aperture)
as well as a series of circular apertures of increasing diameter 
(1.2\arcsec, 2.3\arcsec, 3.3\arcsec, 4.6\arcsec\ and 6.6\arcsec).

The local background levels are estimated 
by computing the sigma-clipped median
flux in a grid of 64$\times$64 pixels (21\arcsec$\times$21\arcsec)
across the image,
which is then interpolated to obtain an estimate 
of the background level at each pixel.
These sky levels are subtracted from the aperture photometry and
-- when required --
a deblending routine is applied which attempts to remove
the contamination from any nearby sources.
Whilst this approach works very well 
across the vast majority of the survey area,
the Galactic Plane unavoidably contains crowded regions 
with large numbers of overlapping sources
or rapidly spatially-varying nebulosity,
in which case aperture photometry must always be interpreted 
with caution.
In \S\ref{sec:catalogue} we will explain that objects
which suffer from this problem 
are flagged in the catalogue using the \emph{deblend} warning flag.

Finally, an astrometric solution is determined
based on the Two-Micron All Sky Survey (2MASS) point source catalogue \citep{Skrutskie2006},
which itself is calibrated 
in the International Celestial Reference System (ICRS).
A provisional photometric calibration is also provided 
based on the average zeropoint
determined from a set of standard stars observed in the same night.
Sources are classified morphologically
-- stellar, extended or noise --
based on the curve-of-growth determined
from measuring the source intensity in a series of growing apertures.
Finally, the resulting source detection tables are also stored 
in multi-extension FITS files.

At the time of preparing DR2,
the CASU pipeline had processed
74\,195 IPHAS exposures 
in which a total of 1.9~billion \emph{candidate sources} were detected 
at the sensitive default detection level of 1.25\,$\sigma$.
This unavoidably includes spurious detections, artefacts and
duplicate detections,
in \S\ref{sec:catalogue} we will explain
how these have been removed or flagged in the final catalogue.
The pipelined data set -- comprising 2.5~terabyte of FITS files --
was then transferred to the University of Hertfordshire
for the purpose of transforming the raw
detection tables into a reliable source catalogue which is 
(i) quality-controlled,
(ii) homogeneously calibrated, and 
(iii) contains user-friendly columns and warning flags.
It is these post-processing steps which are explained next.


\subsection{Quality control}
\label{sec:qc}

Observing time for IPHAS was obtained
on a semester-by-semester basis
through the traditional time allocation committees 
of the Isaac Newton Group of telescopes,
which are invariably over-subscribed.
For this reason, we attempted to utilise 
\emph{all} the nights allocated to IPHAS,
even those which were partially or entirely non-photometric
or otherwise affected by technical problems 
(e.g. electronic noise or telescope tracking problems).
Any unsuitable data that were taken as a result
of this strategy has subsequently been flagged and removed
using a series of seven quality criteria,
which ensure a reliable and homogeneous level of quality
across the data release:

\begin{figure}
    \begin{minipage}[b]{\linewidth}
        \includegraphics[width=\textwidth]{./plots/depth_r.pdf} 
    \end{minipage}
    \begin{minipage}[b]{\linewidth}
        \includegraphics[width=\textwidth]{./plots/depth_i.pdf} 
    \end{minipage}
    \begin{minipage}[b]{\linewidth}
        \includegraphics[width=\textwidth]{./plots/depth_h.pdf} 
    \end{minipage}
    \caption{Distribution of the 5$\sigma$ limiting magnitude
             across all quality-approved survey fields
             for $r$ (top), $i$ (middle) and \ha\ (bottom).
             Fields with a limiting magnitude brighter than
             20th ($r$) or 19th (\ha, $i$) were rejected
             from the data release.
             The $r$-band depth is most sensitive 
             to the presence of the moon above the horizon, 
             which is evidenced by the wide and bi-model shape
             of its distribution.}
    \label{fig:depth}
\end{figure}

(1) \emph{Depth.} 
We discarded any exposures for which the $5\sigma$ limiting magnitude 
was worse than 20th magnitude in the $r$-band
or worse than 19th in $i$ or \ha. 
Such data were typically obtained during poor weather or full moon.
Most observations fared significantly better than these limits.
Fig.~\ref{fig:depth} presents the distribution of limiting magnitudes
for all quality-approved fields,
showing a mean depth of 
$21.2\pm0.5$ ($r$), $20.0\pm0.3$ ($i$) and $20.3\pm0.3$ (\ha).
The depth achieved depended 
most strongly on the presence of the moon,
which was above the horizon during 62\% 
of the observations and explains the wide and bi-modal shape
of the $r$-band limiting magnitude distribution 
(top panel in Fig.~\ref{fig:depth}).
In contrast, the depths attained in $i$ and \ha\ 
are less sensitive to moonlight,
and their magnitude limit distributions
are hence more narrow
(middle and bottom panels in Fig.~\ref{fig:depth}).

The minimum depth criterion
has led us to exclude 9\% of the pipelined data,
which were often obtained under cloudy conditions.
We note that some of the excluded data may nevertheless be useful
for e.g. time-domain studies of bright stars.
The detection tables of the discarded data are made
available through our website for this reason (www.iphas.org),
but are ignored in what follows.

(2) \emph{Ellipticity.} 
The ellipticity of a point source,
defined as $e = 1 - b / a$ 
with $b$ the semi-minor and $a$ the semi-major axis,
is a morphological measure of the elongation of the point spread function.
It is expected to be zero (circular) across the field 
in a perfect imaging system,
but it is slightly non-zero in any real telescope data 
due to optical distortions and tracking errors.
The mean ellipticity across a field in the IPHAS data set 
is $0.09\pm0.04$.
There have been sporadic episodes with higher ellipticities
due to mechanical glitches in the telescope tracking system.
For this reason, we rejected exposures in which the mean ellipticity
across the detector exceeded $e > 0.3$,
which is when the photometric measurements delivered by the pipeline
were found to become degraded.
Only 0.4\% of the exposures were discarded on this basis.

(3) \emph{Seeing.} 
The survey originally aimed to obtain data 
at seeing better than 1.7~arcsec.
This target is currently attained across 86\% of the footprint,
in particular at early longitudes,
e.g. 92\% of the fields at $l<120^\circ$ are better than 1.7~arcsec.
Fig.~\ref{fig:seeing} presents the distribution
of the mean seeing for all the quality-approved fields.
We find a median value of 1.1~arcsec in $r$, \ha\
and 1.0~arcsec in $i$.
In the $r$-band, 90\% of the data is better than 1.5~arcsec,
and 10\% is better than 0.8~arcsec.
To improve the area covered by this data release,
we have decided to include the small fraction of data
that was obtained under seeing up to 2.5 arcsec,
so that only 1\% of the pipelined exposures
had to be excluded due to poor seeing.
In \S\ref{sec:catalogue} we will explain
that the photometry listed in the catalogue
is predominantly based on the images with the
best-available seeing, and that the seeing estimate
is included as a column in the catalogue.

\begin{figure}
    \begin{minipage}[b]{\linewidth}
        \includegraphics[width=\textwidth]{./plots/seeing_r.pdf} 
    \end{minipage}
    \begin{minipage}[b]{\linewidth}
        \includegraphics[width=\textwidth]{./plots/seeing_i.pdf} 
    \end{minipage}
    \begin{minipage}[b]{\linewidth}
        \includegraphics[width=\textwidth]{./plots/seeing_ha.pdf} 
    \end{minipage}
    \caption{Seeing distribution across all
             quality-approved survey fields
             for $r$ (top), $i$ (middle) and \ha\ (bottom).}
    \label{fig:seeing}
\end{figure}


(4) \emph{Photometric repeatability.} 
The IPHAS field-pair observing strategy 
ensures that every pointing is immediately followed 
by an offset pointing at a displacement of $+$5~arcmin in Dec 
and $+$5~arcmin in RA.
This allows pairs of images to be checked 
for the presence of clouds or electronic noise.
To exploit this information,
the overlap regions of all field pairs were systematically cross-matched
to verify the consistency of the photometry
for stars observed in both pointings.
We rejected field pairs in which more than 2\% of the stars 
showed an inconsistent measurement at the level of 0.2 mag,
or more than 26\% were inconsistent at the level of 0.1 mag.
These limits were determined empirically by inspecting
the images and photometry by eye.
We rejected 11\% of the data as part of this step
(many of which had already been rejected as part of the limiting magnitude criterion).

(5) \emph{Source density mapping.}
Spatial maps showing the number density of the detected sources
down to 20th magnitude were created to verify the health
of the data and to check for unexpected artefacts.
%(e.g. bright satellite trails)
In particular, we created density maps
which showed the number of \emph{unique} sources
obtained by cross-matching the detection tables of
all three bands with a maximum matching distance of 1~arcsec.
This was particularly effective for revealing
fields with an inaccurate astrometric solution in one of the bands.
In the majority of the cases we were able to correct the astrometry
of such fields by hand.

(6) \emph{Visual examination.}
All images and their associated photometric colour/magnitude diagrams
were inspected by a team of 20 survey members, 
such that each image in the data release 
was looked at by at least three different pairs of eyes.
Images deemed unsuitable were flagged, investigated and
excluded from the release if necessary. 
6\% of the observations were placed on a \emph{black-list}
as part of this procedure, most commonly due to the obvious presence
of clouds or extreme levels of scattered moonlight.

(7) \emph{Contemporaneous field data.} 
Finally, only exposures which are part of a sequence 
of three consecutive images of the same field
(\ha, $r$, $i$)
were considered for inclusion in the release. 
This ensures that the three bands for a given field
are observed at roughly the same time --  
essentially always within an elapsed time of 5 minutes.
An exception was made for 9 fields where the three exposures 
could not be obtained within the same night
but for which the time gap between exposures did not exceed 48 hours.
We note that the source catalogue details the exact epoch
at the start of each exposure
(columns \emph{rMJD}, \emph{iMJD}, \emph{haMJD}).

The above criteria were satisfied by at least one observing attempt
for 14\,115 out of the 15\,270 fields (92\%).
In some cases more than one successful attempt to observe
a field was available due to the fact that stricter
quality criteria were adopted in the initial years of the survey.
In such cases, only the attempt 
with the best seeing and depth was selected
for inclusion in the catalogue, because the focus 
of this release is to deliver the most reliable
measurement at a single epoch.
Those interested in any of the rejected data 
can nevertheless data-mine the full set of detection tables 
via our website.


\section{Photometric calibration}
\label{sec:calibration}

Having obtained a quality-approved set of observations,
we now turn to the problem of placing the data
onto a uniform photometric scale.

\subsection{Provisional nightly calibration}

For the purpose of providing an initial calibration 
of the $r$ and $i$ broadband fluxes,
photometric standard fields were observed every night.
The standards were chosen from a list based on 
the \cite{Landolt1992} and Stetson (http://cadcwww.dao.nrc.ca/standards) 
objects.
Two or three standard fields were observed 
during the evening and morning twilight,
and at intervals of 2-3 hours throughout the night.
The CASU pipeline automatically identified the observed standards 
and used them to determine a sigma-clipped average zeropoint \textsc{magzpt}
for each night and filter,
such that the number counts $DN$ 
in the pipeline-corrected CCD frames
relate to a magnitude $m$ as:
\begin{equation}
\begin{split}
   m  = & \textsc{magzpt} - 2.5 \log_{10}( DN / \textsc{exptime} ) \\
 &  - \textsc{extinct}\cdot(\textsc{airmass}-1) - \textsc{apcor} - \textsc{percorr},
\label{eqn:mag}
\end{split}
\end{equation}
where \textsc{exptime} is the exposure time in seconds,
\textsc{extinct} is the atmospheric extinction coefficient 
(typically 0.09 for $r$ and 0.05 for $i$ in La Palma),
\textsc{airmass} is the normalised optical path length 
through the atmosphere and
\textsc{apcor} is a correction for the flux
lost outside of the aperture used.
Finally, \textsc{percorr} is a correction based on the difference
between the median dark sky for a CCD against the median for all the CCDs, 
and as such is an ancillary correction 
to account for sporadic gain variations. 
All these quantities correspond to header keywords in the 
multi-extension FITS files produced by the CASU pipeline.

The zeropoint was determined such that the resulting magnitude system
is in the WFC system that uses the Spectral Energy Distribution (SED) of Vega 
as the zero colour reference object. 
Colour equations were used to transform between the IPHAS passbands 
and the Johnson-Cousins system 
of the published standard star photometry.
The entire procedure has been found to deliver zeropoints which 
are accurate at the level of 1-2\% 
in photometric conditions \citep{Gonzalez-Solares2011}.

Unlike the broadbands, 
standard star photometry is not available in the literature 
for the H$\alpha$ passband
and hence there is no formally recognised flux scale 
for the narrowband.
We can specify here, however, 
that the integrated in-band energy flux for Vega 
in the IPHAS \ha\ filter 
is $1.52 \times 10^{-7}$ ergs\,cm$^{-2}$\,s$^{-1}$ 
at the top of the Earth's atmosphere,
which is the flux obtained by folding 
Vega's SED with the filter throughput curve 
corrected for the atmosphere and detector quantum efficiency
\citep[following the method explained by][]{Drew2005}.
This is 3.14 magnitudes less than the flux captured 
by the much broader $r$ band
which includes the \ha\ band.
Hence to assure zero colour relative to the broadbands,
we set the default zeropoint for the narrowband to be:
\begin{equation}
\textsc{magzpt}_{H\alpha} = \textsc{magzpt}_r - 3.14.
\label{eqn:zpha}
\end{equation}

\subsection{Uniform re-calibration}

Despite the best efforts made to obtain a nightly calibration,
large surveys naturally possess field-to-field variations
at the level of 0.1 mag
due to atmospheric changes during the night
and imperfections in the pipeline or the instrument
(e.g. the WFC is known to suffer from sporadic errors
in the timing of exposures).
Such variations need to be corrected for 
during a global re-calibration procedure.
Notable past examples include the global re-calibration 
of 2MASS \citep[][]{Nikolaev2000},
SDSS \citep[][]{Padmanabhan2008}
and the Panoramic Survey Telescope 
And Rapid Response System survey \citep[Pan-STARRS;][]{Schlafly2012},
which all achieved photometry 
that is globally consistent to within 0.01--0.02~mag.

Surveys which observe identical stars at different epochs
can use the repeat measurements to ensure a uniform calibration.
For example, 2MASS attained its global calibration
by observing six standard fields each hour, 
allowing zeropoint variations to be tracked 
over very short timescales \citep{Nikolaev2000}.
Alternatively, the SDSS and PanSTARRS surveys could benefit
from revisiting regions in their footprint to 
carry out a so-called \emph{ubercalibration}
\footnote{The term ubercalibration refers to the name of the code
first used to re-calibrate SDSS photometry using repeat observations,
and is a term that has since been adopted by other surveys.
The name is an anglicised version of the German word \"uberkalibration,
which was reportedly chosen because authors Doug Finkbeiner and David Schlegel
have German-sounding names (Finkbeiner 2010).} procedure,
in which multiple measurements of stars at different epochs
are used to fit the calibration parameters
\citep[e.g.][]{Ivezic2007,Padmanabhan2008,Schlafly2012}.

Unfortunately these schemes cannot be applied
directly to IPHAS
for two reasons. 
Firstly, the survey was carried out 
in competitive observing time
on a non-dedicated telescope, 
rendering the 2MASS approach 
of observing standards at a very high frequency
prohibitively expensive
-- in part because standard fields 
are very scarce within the Galactic Plane.
Secondly, the aim of IPHAS is to obtain magnitudes at a single epoch,
and hence stars are not normally observed at more than one epoch,
unless they happen to fall within a narrow overlap region 
between two neighbouring fields.

Although the IPHAS data does contain a significant number of 
such inter-field repeat measurements,
we have found the information contained
in these regions to be insufficient
to constrain the calibration parameters.
This is because photometry at the extreme edges of the WFC
-- where neighbouring fields overlap -- 
is prone to systematics at the level of 1--2\%.
The cause of these errors is thought to include 
the use of twilight sky flats in the pipeline,
which are known to be imperfect for calibrating stellar photometry 
due to stray light and vignetting \citep[e.g.][]{Manfroid1995}.
Moreover, the illumination correction in the overlap regions
is most strongly affected by a radial geometric distortion in the WFC,
which causes the pixel scale towards the edges 
to increase \citep{Gonzalez-Solares2011}.
Although these systematics are reasonably small within a single field,
they can combine to cause artificial zeropoint gradients 
across the survey
when they are used to constrain a global calibration
without other external constraints.

For these reasons, we have decided not to depend
on an ubercalibration-type scheme alone,
and have opted to involve an external reference survey
-- where available --
to bring the majority of our data onto a uniform calibration.
This is explained next.

\subsubsection{Correcting zeropoints using APASS}

We have been able to benefit from the
AAVSO Photometric All-Sky Survey
(APASS; http://www.aavso.org/apass)
to bring the vast majority of the survey 
onto a uniform scale.
Since 2009,
APASS has been using two 20~cm-astrographs
to survey the entire sky down to $\sim$17th magnitude
in five filters which include Sloan $r$ and $i$ \citep{Henden2012}.
The most recent catalogue available 
at the time of preparing this work was APASS DR7,
which provides a good coverage across $\sim$half
of the IPHAS footprint.
The overlap regions are shown in Fig.~\ref{fig:apass_r}.
The photometric accuracy of APASS is currently estimated 
to be at the level of 3\% (Henden, private communication),
which is significantly better 
than the provisional calibration of IPHAS,
for which we estimate the $1\sigma$-uncertainty to be $\sim$10\%.
APASS achieves its uniform accuracy 
by measuring each star at least two times in photometric conditions
-- along with ample standard fields --
using the large $3\times3$ square degrees field of view of its detectors.

With the aim of bringing IPHAS to a similar accuracy of $\sim$3\%,
we used the APASS catalogue to identify and adjust the calibration of all IPHAS fields 
which showed a magnitude offset larger than 3\% against APASS.
For this purpose,
the $r$- and $i$-band detection tables of each IPHAS field
were cross-matched against the APASS DR7 catalogue 
using a maximum matching distance of 1~arcsec.
The magnitude range was limited to
$13<r_{\rm APASS}<16.5$ and $12.5<i_{\rm APASS}<16.0$
in order to avoid sources 
brighter than the IPHAS saturation limit on one hand, 
and to avoid sources near the faint detection limit of APASS 
on the other hand.

The resulting set of $\sim$220\,000 cross-matched stars were then used 
to derive APASS-to-IPHAS magnitude transformations
using a linear least-squares fitting routine, 
which iteratively removed $3\sigma$-outliers to improve the fit.
The solution converged to:
\begin{align} 
r_{\rm IPHAS} = r_{\rm APASS} - 0.121 + 0.032(r-i)_{\rm APASS} \label{eqn:apass_r} \\
i_{\rm IPHAS} = i_{\rm APASS} - 0.364 + 0.006(r-i)_{\rm APASS} \label{eqn:apass_i}
\end{align}
The root mean square (rms) residuals of these transformations 
are 0.041 and 0.051, respectively.
The small colour terms in the equations
indicate that the $r$ and $i$ filters 
are very similar in both surveys.
The transformations include a large fixed offset,
but this is simply due to the fact that 
APASS magnitudes are given in the AB system
and IPHAS uses magnitudes relative to Vega.
Separate transformations were derived for sight-lines 
with varying extinction properties to investigate the robustness
of the transformations with respect to different reddening regimes.
The variations at these different
sight-lines were found to be insignificant.
This is not surprising because heavily reddened objects 
are naturally scarce at $r<16$.

Having transformed APASS magnitudes into the IPHAS system,
we then computed the median magnitude offset 
for each field which contained at least 30 cross-matched stars.
This was the case for 48\% of our fields.
The mean offset was found to be
$0.014\pm0.104$~mag in $r$ and $0.007\pm0.108$~mag in $i$
(Table~\ref{tbl:offsets_before}).
A total of 4596 fields showed a median offset
exceeding $\pm$0.03~mag in either $r$ or $i$.

We then applied the most important step in our calibration scheme,
which is to adjust the provisional zeropoints of these 4596 aberrant fields
such that their offset is brought to zero.
This allowed the mean IPHAS-to-APASS offset 
to be brought down to $0.000\pm0.011$~mag in both $r$ and $i$
(Table~\ref{tbl:offsets_after}).
The procedure of fitting magnitude transformations and
correcting the IPHAS zeropoints was repeated a few times to ensure 
convergence, which was essentially reached after the first iteration.

\begin{figure*}
    \includegraphics[width=\textwidth]{plots/calibration/APASS-IPHAS-DR2_rshift.pdf} 
    \includegraphics[width=\textwidth]{plots/calibration/colourbar_apass_r.pdf} 
    \caption{Median magnitude offset in the $r$ band between IPHAS and APASS,
             plotted on a field-by-field basis
             prior to the re-calibration procedure.
             Each square represents the footprint of an IPHAS field
             which contains at least 30 stars with a counterpart
             in the APASS DR7 catalogue.
             The colours denote the median
             IPHAS-APASS magnitude offset in each field,
             which was computed after applying the APASS-to-IPHAS
             transformation to the APASS magnitudes (Eqn.~\ref{eqn:apass_r}).
             For clarity, we do not show the fields at the offset positions.}
        \label{fig:apass_r}
    \vspace{1cm}
    \includegraphics[width=\textwidth]{plots/calibration/SDSS-IPHAS_rshift.pdf}
    \includegraphics[width=\textwidth]{plots/calibration/colourbar_sdss_r.pdf} 
    \caption{Median magnitude offset in the $r$ band
             between IPHAS and SDSS after the re-calibration
             procedure was applied.
             Each square represents the footprint of an IPHAS field
             which contains at least 30 stars
             with a counterpart in the SDSS DR9 catalogue.
             The colours denote the median IPHAS-SDSS magnitude offset
             in each field,
             which was computed after applying the SDSS-to-IPHAS
             transformation to the SDSS magnitudes (Eqn.~\ref{eqn:sdss_r}).
             For clarity, we do not show the fields at the offset positions.}
    \label{fig:sdss_r}
\end{figure*}

\begin{figure*}
	\vspace{2cm}
    \includegraphics[width=\textwidth]{plots/calibration/APASS-IPHAS-DR2_ishift.pdf} 
    \includegraphics[width=\textwidth]{plots/calibration/colourbar_apass_i.pdf} 
    \caption{Same as Fig.~\ref{fig:apass_r} for the $i$-band.}
        \label{fig:apass_i}
    \vspace{1cm}
    \includegraphics[width=\textwidth]{plots/calibration/SDSS-IPHAS_ishift.pdf}
    \includegraphics[width=\textwidth]{plots/calibration/colourbar_sdss_i.pdf} 
    \caption{Same as Fig.~\ref{fig:sdss_i} for the $i$-band.}
    \label{fig:sdss_i}
\end{figure*}

\begin{table}
% The caption of tables should be on top and not at the bottom
        \caption{Mean magnitude offsets for objects
                 cross-matched between IPHAS and APASS/SDSS
                 before the uniform re-calibration.
                 Eqns.~\ref{eqn:apass_r}-\ref{eqn:sdss_i} were applied
                 to the APASS/SDSS magnitudes to bring them into the
                 Vega-based IPHAS system prior to computing
                 the offsets.)
                 }
        \label{tbl:offsets_before}
        \begin{center}
                \begin{tabular}{lcc}
                        \toprule
                         {\bf Before re-calibration} & Mean & $\sigma$  \\
                        \midrule
                        $r$ (IPHAS - APASS) & +0.014 & 0.104 \\
                        $i$ (IPHAS - APASS) & +0.007 & 0.108 \\
                        $r$ (IPHAS - SDSS) & +0.016 & 0.088 \\
                        $i$ (IPHAS - SDSS) & +0.010 & 0.089 \\
                        \bottomrule
                \end{tabular}
        \caption{Same as Table~\ref{tbl:offsets_before}
                 but computed after the uniform re-calibration
                 was carried out.}
        \label{tbl:offsets_after}
                \begin{tabular}{lcc}
                        \toprule
                         {\bf After re-calibration} & Mean & $\sigma$ \\
                        \midrule
                        $r$ (IPHAS - APASS) & +0.000 & 0.011\\
                        $i$ (IPHAS - APASS) & +0.000 & 0.011 \\
                        $r$ (IPHAS - SDSS)  & -0.001 & 0.029\\
                        $i$ (IPHAS - SDSS) & -0.002 & 0.032 \\
                        \bottomrule
                \end{tabular}

        \end{center}
\end{table}

\subsubsection{Adjusting fields not covered by APASS}

At the time of writing, the APASS catalogue did not provide 
sufficient coverage for 7359 of the fields in our data release.
Fortunately, these fields are predominantly located 
in the early part of the Galactic Plane (Fig.~\ref{fig:apass_r}),
which were typically observed during the summer months
when photometric conditions are more prevalent at the telescope.
These remaining fields have nevertheless 
been brought onto the same uniform scale 
by employing an ubercalibration-style scheme, explained below,
which minimised the magnitude offsets between stars
located in the overlap regions with neighbouring fields.
Although we explained earlier that these overlap regions
are prone to systematics, the use of APASS enabled us to
keep the zeropoints of roughly half of the fields fixed,
which avoids these systematics from combining to introduce
artificial gradients across the survey.
In the next section we will show this to be true by validating
our calibration against SDSS.

A general solution to the problem of minimising the magnitude
differences between overlapping frames has previously been
described by~\citet{Glazebrook1994}.
In brief, there are two fundamental quantities to be
minimised between each pair of overlapping exposures, 
denoted by the indices $i$ and $j$. 
Firstly, the mean magnitude difference between stars in the overlap
region $\Delta_{ij}=\langle m_i-m_j\rangle=-\Delta_{ji}$ is a local
constraint. 
Secondly, to ensure the solution does not stray far 
from the existing calibration, 
the difference in zeropoints 
$\Delta\mathrm{ZP}_{ij}=-\Delta\mathrm{ZP}_{ji}$ 
between each pair of exposures must also be minimised.

Minimisation of these two quantities is a linear least squares problem 
because the magnitude $m$ depends linearly on the ZP (Eqn.~\ref{eqn:mag}).
Hence we can find the ZP shift to be applied to each field 
by minimising the sum:
\begin{equation}
   S = \sum_{i=1}^N \sum_{j=1}^N w_{ij} \theta_{ij} (\Delta_{ij} + a_i - a_j)^2
   \label{eqn:chi2}
\end{equation}
where $i$ denotes the exposure of interest, 
$j$ an overlapping exposure, 
$N$ the number of exposures,
$a_i$ the ZP to solve for 
and $a_j$ the ZP of an overlapping field ($\Delta\mathrm{ZP}_{ij}=a_i-a_j$). 
$w_{ij}$ are weights set to the inverse square of the uncertainty in $\Delta_{ij}$
and $\theta_{ij}$ is an overlap function 
equal to either 1 if exposures $i$ and $j$ overlap or 0 otherwise. 
Solving for $a_i$ is equivalent to solving $\partial
S/\partial a_i=0$, which gives the matrix equation:
\begin{equation}
   \sum_{j=1}^N A_{ij} a_j = b_j,
   \label{eqn:matrix}
\end{equation}
where 
\begin{eqnarray}
   A_{ij} &=& \delta_{ij} \sum_{k=1}^N w_{jk}\theta_{jk} - w_{ij} \theta_{ij},\label{eqn:aij}\\
   b_i &=& \sum_{j=1}^N w_{ij} \theta_{ij}\Delta_{ji} = -\sum_{j=1}^N w_{ij} \theta_{ij}\Delta_{ij}.\label{eqn:bi}
\end{eqnarray}
This prescription is essentially identical to \citet{Glazebrook1994}.
%,although we changed the formulation to ensure that $A_{ij}$ is positive definite.

As explained above, we enforce a strong external constraint
on the solution by keeping the zeropoint fixed 
for the 6\,756 fields which have been compared
and calibrated against APASS earlier.
We hereafter refer to these fields as \emph{anchors}.
It is asserted that the zeropoints $a_i$ of these anchor fields 
are known and not solved for,
though they do appear in the vector $b_j$ as constraints.
In addition to the APASS-based anchors, 
we selected 3\,273 additional anchor fields by hand
to provide additional constraints in regions not covered by APASS.
These extra anchors were deemed to have reliable zeropoints 
based on 
(i) the information contained in the observing logs,
(ii) the stability of the standard star zeropoints during the night, and
(iii) photometricity statistics provided by the Carlsberg Meridian Telescope,
which is located $\sim$500~m from the INT.

We then solved Eqn.~\ref{eqn:matrix} for the $r$ and $i$ bands
separately using the least-squares routine 
in Python's {\sc scipy.sparse} module for sparse matrix algebra.
This provided us with corrected zeropoints for the remaining fields,
which were shifted on average by $+0.02\pm0.11$ in $r$ 
and $+0.01\pm0.12$ in $i$ compared to their provisional calibration.
The outcome is validated in the next section.

We then turned to the uniform calibration of the \ha\ data.
It is not possible to re-calibrate the narrowband 
in the same way as the broadbands,
because the APASS survey does not offer \ha\ photometry.
We can reasonably assume however,
that the corrections required for $r$ and \ha\ are identical
because the IPHAS data-taking pattern ensured 
that a field's \ha\ and $r$-band exposures
were taken at essentially the same time, 
separated only by the $\sim$30~s read-out time required by the WFC.
We have hence corrected the \ha\ zeropoints 
by re-using the zeropoint adjustments that were derived for the $r$ band
in the earlier steps.
An exception was made for 3\,101 fields
for which our quality-control routines revealed
zeropoint variations which exceeded 0.03~mag 
between consecutive fields,
suggesting strongly non-photometric conditions.
For good practice, the \ha\ zeropoints of these fields
were adjusted by solving Eqn.~\ref{eqn:matrix}
rather than linking them directly to the $r$-band shift.

\subsection{Testing the calibration against SDSS}

Having re-calibrated all fields to the expected APASS-accuracy of 3\%,
we then used a different survey to validate the results.
We have been able to exploit SDSS Data Release 9 \citep{Ahn2012}
for this purpose.
SDSS DR9 provides several strips at low
Galactic latitudes,
providing data across 18\% of the fields in our data release.
We cross-matched the IPHAS fields against the subset of
objects marked as reliable stars in the SDSS catalogue\footnote{
We used the CasJobs facility located at http://skyserver.sdss3.org/CasJobs
to obtain photometry from the SDSS {\sc photoprimary} table 
with criteria {\sc type = star}, {\sc clean = 1} and {\sc score $>$ 0.7}.}
in the same way as we did for APASS earlier,
with the exception of using fainter magnitude ranges of 
$15<r_{\rm SDSS}<18.0$ and $14.5<i_{\rm SDSS}<17.5$.
This provided us with a set of 1.2~million cross-matched stars.

Colour transformations were again obtained using a sigma-clipped linear least squares fit:
\begin{eqnarray}
r_{\rm IPHAS} = r_{\rm SDSS} - 0.093 - 0.044(r-i)_{\rm SDSS} \label{eqn:sdss_r} \\
i_{\rm IPHAS} = i_{\rm SDSS} - 0.318 - 0.095(r-i)_{\rm SDSS}. \label{eqn:sdss_i}
\end{eqnarray}
The rms residuals of these transformations are 0.045 and 0.073, respectively.
The equations are similar to the ones
previously determined for APASS,
although the colour terms are slightly larger.
The throughput curve of the SDSS $i$-band filter 
appears to be somewhat more sensitive at longer wavelengths
than both the IPHAS and APASS filters.

These global transformations were deemed adequate
for the purpose of validating our uniform calibration in a statistical sense.
Separate equations were derived towards different sight-lines
to investigate the effects of varying reddening regimes.
The colour term was found 
to show some variation towards lowly reddened areas,
where red objects at $(r-i) > 1$ are rare.
The vast majority of red objects in the global sample
are those in highly reddened areas however,
which agree well with the global transformations
and dominate the statistical appraisal of our calibration.

Having transformed SDSS magnitudes into the IPHAS system,
we then computed the median magnitude offset for each IPHAS field
which contained at least 30 objects with a cross-matched counterpart
in SDSS.
This was the case for 2\,602 fields.
The median offsets for each of these fields
are shown in Figs.~\ref{fig:sdss_r}-\ref{fig:sdss_i}.
Importantly, the mean offset and standard deviation found 
is $-0.001\pm0.029$~mag in $r$
and $-0.002\pm0.032$~mag in $i$ (Table~\ref{tbl:offsets_after}).
In comparison, offsets computed in the identical way
\emph{before} carrying out our re-calibration showed means
of $+0.016\pm0.088$~mag in $r$ and $+0.010\pm0.089$~mag in $i$ (Table~\ref{tbl:offsets_after}).
We conclude that our re-calibration procedure has
been successful in improving the
uniformity of the calibration by a factor three
and has achieved our aim of bringing the
accuracy down to the level of 0.03~mag (rms).

We warn that the SDSS comparison revealed a number of fields where the offsets
exceeded 0.05~mag (523 fields) or even 0.1~mag (18 fields).
Such sporadic outliers are consistent with the tails of a Gaussian
with mean $\approx0$ and $\sigma=0.03$.
Moreover, the SDSS calibration itself is not a perfect scale itself.

In future work, we hope to draw upon
the PanSTARRS survey \citep{Schlafly2012}
to further improve the accuracy of our calibration.
At the time of preparing this work data from PanSTARRS
had not been made public yet.

\section{Source catalogue generation}
\label{sec:catalogue}

Having obtained a quality-checked 
and re-calibrated data set, 
we now turn to the problem
of transforming the observations 
into a user-friendly catalogue.
The aim of this catalogue is to detail
the best-available information for each unique source
in a convenient format,
including flags to warn about quality issues 
such as source blending and saturation.
Compiling the catalogue essentially required four steps:
\begin{enumerate}
\item the single-band detection tables 
produced by the CASU pipeline 
were augmented with new columns
and warning flags;
\item the detection tables were merged into multi-band field catalogues;
\item the overlap regions of the field catalogues 
were cross-matched to flag duplicate measurements 
and identify the primary (best) detection 
of each unique source; and
\item these primary detections
were compiled into the final source catalogue.
\end{enumerate}
Each of these four steps are explained next.

\subsection{User-friendly columns and warning flags}

As the first step, the detection tables 
were enhanced by creating new columns.
This is necessary because the tables 
generated by the CASU pipeline 
summarise the detections 
in their original CCD units,
e.g. source positions are given in pixel coordinates 
and photometry in number counts.
To transform these measurements into
user-friendly fields,
we have largely adopted the units and naming conventions
which are in use at the 
WFCAM Science Archive \citep[WSA;][]{Hambly2008}
and the VISTA Science Archive \citep[VSA;][]{Cross2012}.
These archives curate the near-infrared data from both
the UKIDSS Galactic Plane Survey \citep[GPS;][]{Lucas2008}
and the 
VISTA Variables in the Via Lactea survey \cite[VVV;][]{Minniti2010}.
Both these surveys provide high-resolution JHK photometry
in the Galactic Plane.
There is a significant degree of overlap
between the footprints of UKIDSS/GPS and IPHAS,
and hence by adopting a similar catalogue format
we hope to encourage scientific applications
which combine both data sets.

A detailed description of each column in our source catalogue
is given in Appendix~\ref{app:columns}.
In the remainder of this section we highlight the main features.

Firstly, we note that each source is uniquely identified by an
IAU-style designation of the form ``IPHAS2\ JHHMMSS.ss+DDMMSS.s''
(cf. column \emph{name} in Appendix~\ref{app:columns}),
where ``IPHAS2'' refers to the present
data release and the remainder of the string
denotes the J2000 coordinates in sexagesimal format.
For convenience, the coordinates
are also included in decimal degrees
(columns \emph{ra} and \emph{dec})
and in Galactic coordinates
(columns \emph{l} and \emph{b}).
We have also included an internal object identifier string 
of the form ``\#run-\#ccd-\#detection''
(e.g. ``64738-3-6473''),
which documents the INT exposure number (\#run),
the CCD number (\#ccd),
and the row number in the CASU detection table (\#detection)
-- column names \emph{rDetectionID},
\emph{iDetectionID}, \emph{haDetectionID}.

Photometry is provided based on the 2.3-arcsec diameter circular aperture
by default (columns \emph{r}, \emph{i}, \emph{ha}).
The choice of this aperture size as the default 
is based on a trade-off between concerns 
about small number statistics and centroiding errors
for small apertures on one hand,
and diminishing signal-to-noise ratios and source confusion
for large apertures on the other hand.
The user is not restricted to this choice, because
the catalogue also provides magnitudes
using three alternative aperture sizes:
the peak pixel height 
(columns \emph{rPeakMag}, \emph{iPeakMag}, \emph{haPeakMag}),
the circular 1.2-arcsec-diameter aperture 
(\emph{rAperMag1}, \emph{iAperMag1},
 \emph{haAperMag1}) and
the 3.3-arcsec-diameter aperture 
(\emph{rAperMag3}, \emph{iAperMag3},
 \emph{haAperMag3}).

Each of these magnitude measurements have been
corrected for the flux lost outside of their respective apertures,
using a correction term which is inferred from the
mean shape of the PSF measured locally in the CCD frame.
In the case of a point source,
the four alternative magnitudes are expected
to be consistent with each other
within the photon noise uncertainty
(which is given in columns \emph{rErr}, \emph{rPeakMagErr},
\emph{rAperMag1Err}, \emph{rAperMag3Err}, etc).
When this is not the case,
it is likely that the source is either
an extended object for which the aperture correction is invalid,
or that the object has been incorrectly measured as a result of
source blending or a rapidly spatially-varying nebulous background.
In \S\ref{sec:qualitycriteria} we will explain that the consistency
of the different-aperture magnitude measurements
can be used as a criterion for selecting stellar objects
with reliable photometry from the catalogue.

The brightness of each object as a function of increasing
aperture size is also used by the CASU pipeline to provide
a discrete star/galaxy/noise classification flag
(\emph{rClass}, \emph{iClass}, \emph{haClass})
and a continuous stellarness-of-profile statistic
(\emph{rClassStat}, \emph{iClassStat}, \emph{haClassStat}).
For convenience, we have combined
these single-band morphological measures
into band-merged class probabilities and flags
using the merging scheme in use at the WSA\footnote{Explained at
http://surveys.roe.ac.uk/wsa/www/gloss\_m.html \#gpssource\_mergedclass
} (\emph{pStar}, \emph{pGalaxy}, \emph{pNoise},
\emph{mergedClass}, \emph{mergedClassStat}).


Information on the quality of each detection is included 
in a series of additional columns.
We draw attention to three useful flags
which warn about the likely presence of a systematic error:
\begin{enumerate}
\item The \emph{saturated} column is used to flag sources
for which the peak pixel height exceeds 55000 counts,
which is typically the case for stars brighter than 12-13th magnitude.
Although the pipeline attempts to extrapolate the brightness of
saturated stars based on the shape of the PSF,
such extrapolation is prone to error,
and we do not recommend its use.
\item The \emph{deblend} column is used to flag sources 
which partially overlap with a nearby neighbour.
Although the pipeline applies a deblending procedure
to such objects, the procedure is currently applied separately
in each band, and hence the $(r-i)$ and $(r-\ha)$ colours
may be inaccurate if the deblending proceeded differently in each band.
\item The \emph{brightNeighb} column is used to flag sources which are located
within 5 arcmin from an object brighter than $V=7$ 
according to the Bright Star Catalogue (BSC; Hoffleit et al. 1991), 
or within 10 arcmin if the neighbour is brighter than $V=4$.
Such very bright stars are known to cause systematic errors
and spurious detections as a result of stray light 
and diffraction spikes.
\end{enumerate}
In addition to the above, we also created warning flags for internal bookkeeping.
For example, we flagged detections which fell in the strongly vignetted regions of the focal plane,
which were truncated by CCD edges,
or which were otherwise affected by bad pixels in the detector.
We will explain below that no such detections 
have been included in the catalogue.
An alternative detection was available in essentially all these situations
as a result of the IPHAS field pair strategy,
and hence it was not necessary to include these internal warning flags
in the source catalogue.

Finally, we note that basic information on the observing conditions
is included (\emph{fieldID}, \emph{fieldGrade}, \emph{night}, \emph{seeing}).
A table containing more detailed quality control information,
indexed by \emph{fieldID}, is made available on our website.

\subsection{Band-merging the detection tables}

The second step in compiling the source catalogue
is to merge the contemporaneous trios
of $r$, $i$, \ha\ detection tables
into multi-band field catalogues.
This required a positional matching procedure 
to link sources between the three bands
based on their position on the sky.
We used the \textsc{tmatchn} function 
of the \textsc{stilts} software for this purpose,
which allows rows from multiple tables to be matched \citep{Taylor2006}.
The result of the procedure is a band-merged catalogue
in which each row corresponds to a group of linked $r$, $i$, and \ha\ detections
which satisfy a maximum matching distance criterion in a pair-wise sense.
Sources for which no counterpart was identified
are retained in the catalogue as single-band detections.

We employed a maximum matching distance of 1~arcsec,
which was chosen based on a trade-off between 
completeness and reliability.
On one hand, a matching distance larger than 1~arcsec 
was found to allow too many spurious and unrelated sources 
to be linked. 
On the other hand, a value smaller than 1~arcsec 
would pose problems for very faint sources 
with large centroiding errors, 
and would occasionally fail near CCD corners,
where the astrometric solution can 
show systematic errors which exceed 0.5~arcsec.
The position offsets between the $r$ and $i$, \ha\ detections
have been included in the catalogue 
and can hence be tightened by the user if necessary
(columns \emph{iXi}, \emph{iEta}, \emph{haXi}, \emph{haEta}).
We note that UKIDSS/GPS adopted 
the same maximum matching distance of 1 arcsec
for similar reasons \citep{Hambly2008},
and warn that applications which require absolute
astrometry with sub-arcsecond accuracy must
use these catalogues with caution.

The resulting band-merged catalogues were found
to be reliable for the vast majority of fields.
We do warn that source blending and confusion is unavoidable
for faint objects in the most crowded regions of the Galactic Plane;
in \S\ref{sec:discussion} we will show
that 19\% of the sources in our catalogue
are flagged as blended objects (column \emph{deblend}),
and their band-merged data should be treated with care
because they may have fallen victim to source confusion
during the band-merging step.

\subsection{Selecting the primary detections}

We explained earlier that the survey contains repeat observations
of identical sources as a result of overlaps in the data-taking pattern.
Amongst all sources in the magnitude range $13<r<19$,
we find that 65\% were detected twice and 25\% were detected three times or more.
Only 9\% were detected once.
Unsurprisingly, their spatial distribution traces
the inter-CCD gaps and footprint edges.

The principal aim of this data release is to provide 
reliable photometry at a single epoch,
and hence we have decided
to focus on providing the magnitudes
and coordinates using only the \emph{best-available} 
detection of each object -- 
hereafter referred to as the \emph{primary} detection.
Although overlapping fields could have been co-added 
to gain a small improvement in depth, 
we have decided against this for two reasons.
Firstly, combining the information from multiple epochs
would make the photometry of variable stars difficult to interpret.
Secondly, co-adding would cause the image quality to degrade towards the mean,
which is a draw-back for crowded fields.

Anyone interested in the alternative detections of a source
-- hereafter called the \emph{secondary} detections --
can nevertheless obtain this information in two ways.
To begin with, whenever a secondary detection was observed 
within 10 minutes of the primary,
we have included the identifier and the default photometry
of that secondary detection
in the catalogue for convenience
(columns \emph{sourceID2}, \emph{fieldID2}, 
\emph{r2}, \emph{i2}, \emph{ha2},
\emph{rErr2}, \emph{iErr2}, \emph{haErr2}, \emph{errBits2}).
Such a secondary detection is available for 66\% of the sources brighter than $r<20$
due to the IPHAS field pair strategy.
In addition, the complete set of detection tables -- one for each exposure -- 
is made accessible on our website to allow other uses of the data.
A user-friendly catalogue of secondary detections 
has not been compiled at present 
but may be part of a future data release.

The primary detection is defined as the entry in the 
set of band-merged field catalogues which provides 
the most reliable information for a unique source.
Primary detections have been selected using a so-called \emph{seaming} procedure,
which we adapted from the algorithm developed for the WSA\footnote{http://surveys.roe.ac.uk/wsa/dboverview.html\#merge}.
In brief, the first step of the procedure is to identify all the duplicate detections
by cross-matching the overlap regions of all field catalogues,
again using a maximum matching distance of 1\arcsec.
The duplicate detections for each unique source are then ranked according to
(i) filter coverage, (ii) quality score (column \emph{errBits}),
and (iii) the average seeing of stars in the CCD frame rounded to 0.2~arcsec.
If this ranking scheme reveals multiple `winners' of identical quality,
then the one that was observed closest to the optical axis of the camera is chosen.


\subsection{Compiling the final source catalogue}

As the final step, the primary detections
selected above were compiled
into the 98-column source catalogue
that is described in Appendix~\ref{app:columns}
and is made available on our website and through Vizier.
The entire list of sources naturally includes 
a significant number of spurious entries
as a result of the very sensitive default detection settings
that are employed by the CASU pipeline.
To limit the size of the source catalogue,
we have decided to enforce three basic criteria
which must be met for a candidate source
to be included in the catalogue:
\begin{enumerate}
\item the source must have been detected at S/N$>5$ in at least
one of the bands, i.e. it is required that at least one of
\emph{rErr}, \emph{iErr} or \emph{haErr} is smaller
than 0.2 mag;
\item the shape of the source must not be an obvious
cosmic ray or noise artefact, i.e. we require
either \emph{pStar} or \emph{pGalaxy} to be
greater than 20\%;
\item the source must not have been detected in one of the strongly
vignetted corners of the detector, 
not have had any known bad pixels in the aperture,
and not have been on the edge of one of the CCDs,
i.e. we require the \emph{errBits} quality score
to be smaller than 64.
\end{enumerate}

A total of 219 million primary detections satisfied
the above criteria and have been included in the catalogue.
Amongst these, 158 million objects 
are detected in all three bands (72\%),
30 million are detected in two bands (14\%),
and 31 million entries are single-band detections (14\%).
Half of the single-band detections were made in the $i$-band.
This is likely explained by the fact that $i$ is least
affected by interstellar extinction and can occasionally pick up
highly-reddened objects which are otherwise lost in $r$/\ha.

\section{Discussion}
\label{sec:discussion}

Having explained how the catalogue was created,
we now offer an overview of its properties
by discussing  
(i) the recommended quality criteria,
(ii) the photometric uncertainties and repeatability,
and (iii) the source densities and the frequency of source blending.

\subsection{Recommended quality criteria}
\label{sec:qualitycriteria}

Like any other photometric survey,
the majority of the objects in our catalogue
are faint sources observed near the detection limits:
55\% of the entries in the catalogue
are fainter than $r > 20$.
%and 18\% are even fainter than $r > 21$.
The measurements of faint objects
are naturally prone to larger
random and systematic uncertainties,
for example, an inaccurately subtracted background
will introduce a proportionally larger systematic error
for a faint object.
Most scientific applications will hence require a set of
quality criteria to be enforced for the purpose
of removing faint and low-quality objects.

The choice of quality criteria is a complicated
trade-off between completeness on one hand
and accuracy on the other.
To aid users we have listed two sets of
recommended quality criteria 
in Tables~\ref{tab:reliable} and \ref{tab:veryreliable}.

Firstly, Table~\ref{tab:reliable} details
a set of minimum quality criteria
which should benefit most applications
which require reliable $(r-i)$ and $(r-\ha)$ colours
without removing more than 80\%
of the sources brighter than $r < 19$.
The listed criteria are designed to 
(i) remove low-S/N sources, 
(ii) remove saturated sources,
and (iii) remove objects for which the 2.3-arcsec diameter
aperture magnitude is inconsistent 
with its alternative 1.2-arcsec diameter measurement.
This last criterion is a proxy
for identifying objects which are affected
by inaccurate background subtraction
or failed source deblending.
A total of 86 out of 219 million sources 
(39\%) satisfy all the criteria listed in Table~\ref{tab:reliable}
and are hereafter referred to as ``reliable''.
For convenience, the catalogue contains a boolean column
named \emph{reliable} which flags these objects
and makes their selection easy.

\begin{table*}

\vspace{2cm}
\caption{Recommended minimum quality criteria 
for selecting objects with reliable colours 
from the IPHAS DR2 source catalogue. 
86~million entries in the catalogue (39\%)
satisfy all the criteria listed in this table.
For convenience, these have been flagged in the catalogue
using the column named \emph{reliable}.}
\begin{tabular}{p{8cm}lp{6cm}}
  \hline
  Quality criterion & Rows passed & Description \\
  \hline
  rErr\,$<$\,0.1 {\sc and} iErr\,$<$\,0.1 {\sc and} haErr\,$<$\,0.1 &
  109 million (50\%) &
  Require the photon noise to be less than 
  0.1 mag in all bands (i.e. S/N$>$10).
  This implicitly requires a detection in all three bands.  \\
  $r>13$ {\sc and} $i>12$ {\sc and} \ha\,$>12.5$ {\sc and not} \emph{saturated} &
  158 million (72\%) &
  The brightness must not exceed the nominal saturation limit
  and the peak pixel height must not exceed 55\,000 counts.
  Again, this implicitly requires a detection in all three bands.
  \\
  $|\mathrm{r}- \mathrm{rAperMag1}| 
  < 3\sqrt{\mathrm{rErr}^2 + \mathrm{rAperMag1Err}^2} 
  + 0.03$ &
  176 million (80\%) &
  Require the $r$ magnitude measured 
  in the default 2.3\arcsec\ diameter aperture
  to be consistent with the measurement 
  made in the smaller 1.2\arcsec\ aperture,
  albeit tolerating a 0.03 mag systematic error.
  This will reject sources for which the background
  subtraction or the deblending procedure
  was not performed reliably. \\
  $|\mathrm{i}- \mathrm{iAperMag1}| 
  < 3\sqrt{\mathrm{iErr}^2 + \mathrm{iAperMag1Err}^2} 
  + 0.03$ &
  183 million (84\%) &
  Same as above for $i$. \\
  $|\mathrm{ha}- \mathrm{haAperMag1}| < 
  3\sqrt{\mathrm{haErr}^2 + \mathrm{haAperMag1Err}^2} 
  + 0.03$ &
  158 million (72\%) &
  Same as above for \ha. \\
  \hline
  All of the above (flagged as {\bf\emph{reliable}}) &
  86 million (39\%) & \\
  \hline
\end{tabular}
\label{tab:reliable}

\vspace{2cm}
\caption{Additional quality criteria which are recommended
for applications which require very reliable colours
at the expense of completeness. 
For convenience, the sources which satisfy the criteria listed
in this table have been flagged in the catalogue
using the column named \emph{veryReliable}.}
\begin{tabular}{p{8cm}lp{6cm}}
  \hline
  Quality criterion & Rows passed & Description \\
  \hline
   reliable &
   86 million (39\%) &
   The object must satisfy the criteria listed in Table~\ref{tab:reliable}. \\
   
   pStar $>$ 0.9 &
   145 million (66\%) &
   % pStar > 0.89 is identical to mergedClass == -1
   The object must appear as a perfect point source,
   as inferred from comparing its Point Spread Function (PSF)
   with the average PSF measured in the same CCD. \\
   
   {\sc not} \emph{deblend} &
   177 million (81\%) &
   The source must appear as a single, unconfused object. \\
   
   {\sc not} \emph{brightNeighb} &
   216 million (99\%) &
   There is no star brighter than $V < 4$ within 10 arcmin, 
   or brighter than $V < 7$ within 5 arcmin.
   Such very bright stars cause scattered light and diffraction spikes,
   which may add systematic errors to the photometry
   or even trigger spurious detections. \\  
  \hline
  
  All of the above (flagged as {\bf\emph{veryReliable}}) &
  59 million (27\%) & \\
  \hline
\end{tabular}

\label{tab:veryreliable}

\vspace{2cm}
\end{table*}

For applications which require
an even higher standard of reliability,
a further set of additional quality criteria
are suggested in Table~\ref{tab:veryreliable}.
These criteria are designed to ensure that
(i) the object appeared as a perfect point source,
(ii) the object was not blended with a nearby neighbour,
and (iii) the object was not located near a very bright star.
59 million sources (27\%) satisfy
these additional criteria 
and are hereafter referred to as ``very reliable''.
Again, the catalogue contains a boolean column
named \emph{veryReliable} which flags these objects.

Fig.~\ref{fig:magdist} compares the $r$-band magnitude
distribution for objects with and without the 
\emph{reliable} and \emph{veryReliable} criteria applied. 
We find that 81\% of the sources 
in the magnitude range $13 < r < 19$
are considered \emph{reliable},
which drops to 72\% in the range $19 < r < 20$
and 9\% at $r>20$.
In contrast, only 54\% of the sources 
in the magnitude range $13 < r < 19$
are considered \emph{veryReliable}.
In \S\ref{sec:densities} we will show that these
stricter criteria remove a lot
of objects at early Galactic longitudes 
where source blending can sometimes affect
more than a quarter of the objects.
The \emph{veryReliable} flag should hence
only be used in applications which require very reliable photometry
at the expense of completeness.

\begin{figure}
    \includegraphics[width=0.5\textwidth]{./plots/magdist/magdist-r.pdf} 
    \caption{r-band magnitude distribution for all objects in the catalogue 
    (light grey), for objects flagged as \emph{reliable} 
    according to the criteria set out in Table~\ref{tab:reliable} (grey),
    and for objects flagged as \emph{veryReliable} 
    following Table~\ref{tab:veryreliable} (dark grey).
    The magnitude distributions for $i$ and \ha\
    look identical, apart from being shifted
    by about 1 and 0.5 mag towards brighter magnitudes,
    respectively.}
    \label{fig:magdist}
\end{figure}

It is easy to see how the quality criteria
may be adapted to be more tolerant.
For example, by raising the allowed photometric uncertainties
from 0.1 mag to 0.2 mag,
42 million additional candidate sources can be added.

\subsection{Photometric uncertainties and repeatability}

Fig.~\ref{fig:uncertainties} shows the mean photometric
uncertainty as a function of magnitude in each band.
We find that the uncertainty typically
reaches 0.1~mag near 20.5 in $r$ 
and 19.5 in $i$/\ha\ for the default 2.3\arcsec\ aperture.
At this point we note that the average colour
across all sources in the catalogue is
$1.06\pm0.12$ for $(r-i)$ and $0.44\pm0.03$ for $(r-\ha)$.
The better depth of $r$ is hence compensated
by the fact that stars tend to have 
brighter magnitudes in both $i$ and \ha.

\begin{figure}
    \includegraphics[width=0.5\textwidth]{./plots/errors/uncertainties.pdf} 
    \caption{Mean photometric uncertainties
             for $r$ (top), $i$ (middle) and \ha\ (bottom).
             Data points shown are the average values of
             columns \emph{rErr}, \emph{iErr} and \emph{haErr}
             in the catalogue, 
             and the error-bars show the standard deviations.
             The dashed and solid lines indicate 
             the 10$\sigma$ and 5$\sigma$ limits, respectively.
             These uncertainties are based only on the (Poissonian)
             photon noise and hence this figure does not show
             systematic or calibration uncertainties.}
    \label{fig:uncertainties}
\end{figure}

The uncertainties shown in Fig.~\ref{fig:uncertainties}
are the random errors based on the expected Poissonian photon noise.
Systematics, such as calibration and deblending errors,
are not included.
To appraise the extent to which our photometry is affected
by such systematics, we can exploit the
secondary measurements which are present in the catalogue.
Fig.~\ref{fig:pairmag} shows the mean residuals between
the primary and secondary magnitudes
-- i.e. the average difference between catalogue columns \emph{r}-\emph{r2},
\emph{i}-\emph{i2}, \emph{ha}-\emph{ha2} -- as a function of magnitude.
We find that sources across the magnitude range 
$13 < r < 17$ are consistent at the level of 5\%
(i.e. $\sigma_{r-r2} \le 0.05$ mag),
with the best repeatability
reached at $r=14$ ($\sigma_{r-r2}~=~0.041$~mag).
The brightest stars tend to show large residuals
-- e.g. $\sigma_{r-r2}~=~0.14$~mag at $r=12$ --
which is due to saturation effects.
At the faint end we find residuals which
show significantly more scatter than would be expected
from photon noise alone;
the effects of source blending and background subtraction
appear to dominate from $\sim$20th magnitude onward.

\begin{figure*}
\captionsetup[subfigure]{labelformat=empty}
\begin{subfigure}[b]{0.45\linewidth}
\centering
\includegraphics[width=\textwidth]{figures/repeatability/pairmag.pdf}
\caption{}
\label{fig:pairmag}
\end{subfigure}
\hspace{0.5cm}
\begin{subfigure}[b]{0.45\linewidth}
\centering
\includegraphics[width=\textwidth]{figures/repeatability/pairmag-reliable.pdf}
\caption{}
\label{fig:pairmag_reliable}
\end{subfigure}
\caption{Photometric repeatability as a function of magnitude
         for both all sources in the catalogue (left panel)
         and for the \emph{veryReliable} sources alone (right panel).
         The values shown are the mean absolute residuals
         between the primary and the secondary detections,
         while the error-bars show the standard deviations.
         Left panel: 
         the best photometric repeatability is reached at $r=14$
         with $\sigma_{r-r2}~=~0.041$~mag.
         Bright stars at $r<13$ and $i<12$ 
         show increasing uncertainties due to saturation effects.
         Right panel: we find that applying the quality criteria
         has improved the photometric repeatability significantly.
         The best repeatability is again reached at $r=14$
         but has reduced to $\sigma=0.028$ mag.
         The quality criteria have also been successful
         at removing objects with large systematics at the bright
         and faint ends.
    }
\end{figure*}

In Fig.~\ref{fig:pairmag_reliable} we show 
a similar comparison of the primary and secondary detections,
but this time we have only included sources which are flagged
as \emph{veryReliable} in the catalogue
(i.e. not saturated, not confused, not near bright stars, etc.)
We find that the average residuals are significantly better
for this subset. Sources across the magnitude range 
$13 < r < 17$ now show a scatter of 0.03 instead of 0.05~mag.
The best repeatability is again reached at $r=14$,
but this time with $\sigma_{r-r2}~=~0.028$~mag.
We conclude that the \emph{veryReliable} quality criteria are effective
in reducing the systematic errors to
the same level as the estimated accuracy of the
global photometric calibration (cf. \S\ref{sec:calibration}).
Moreover, the large systematics at the bright and faint end
disappear.

\subsection{Source counts and blending}
\label{sec:densities}

The number of sources in our catalogue,
counted in 1-by-10~deg$^2$ strips,
is shown in Fig.~\ref{fig:sourcecount}
as a function of Galactic longitude (thick blue line).	
Unsurprisingly, we find the number of sources
to increase towards the Galactic centre.
For example, the average source density near $l\simeq 30^\circ$
is roughly 300\,000 objects per square degree,
which is five times more than the density
found near $l\simeq 180^\circ$.

In addition to the global trend,
variations are also apparent on smaller scales.
For example, we find a significant drop near the constellations 
of Aquila ($l\simeq40$) and Cygnus ($l\simeq80$ and $l\simeq90$),
which are regions known to be affected
by high levels of foreground extinction
\citep[known as `the Great Rift', e.g.][]{BokBok}.

We warn that the source counts reported here 
have not been corrected for survey completeness
or variations in the depth of different survey fields.
For example, the dip in the density near $l\simeq140^\circ$
is an artificial feature caused by gaps
in the footprint coverage (seen in Fig.~\ref{fig:footprint}).
In a forthcoming paper,
we will calibrate the IPHAS-based source densities
by injecting artificial stars into the images
and measuring their recovery rates
(Farnhill et al., in preparation).
Such calibrated density maps may be used 
to constrain detailed models of our Galaxy.

\begin{figure*}
    \includegraphics[width=\textwidth]{figures/sourcecount/sourcecount.pdf} 
    \caption{Number of entries in the IPHAS DR2 source catalogue
    as a function of Galactic longitude.
    The upper blue line shows the number of sources
    counted in 1\deg-wide longitude bins.
    The lower red line uses the same binning
    but includes only those sources 
    for which the \emph{deblend} flag is {\sc false}, 
    i.e. unconfused sources for which the CASU pipeline
    did not have to apply a deblending procedure.
    In both cases only counted sources
    in the latitude range $-5^\circ<b<+5^\circ$,
    such that one may obtain approximate source densities
    by dividing the counts by 10~deg$^2$.
    The apparent variations in the source counts
    traces the structure of the Galaxy
    and the distribution of foreground extinction,
    but also includes instrumental effects
	such as variations in the survey depth
	and completeness (see text).
   }
    \label{fig:sourcecount}
\end{figure*}

In Fig.~\ref{fig:sourcecount} we also shows the number
of non-blended sources (thin red line).
These are sources for which the \emph{deblend} flag is {\sc false},
i.e. sources for which the CASU pipeline did not have to apply 
a deblending procedure to separate the flux
originating from two or more overlapping objects.
We find that the fraction of sources affected by blending problems
is strongly correlated with the local source density.
For example, only 11\% of the sources are blended
at $l>90^\circ$, whereas 24\% are blended at $l<90^\circ$.

As we explained earlier, blended sources must be used with caution.
In particular, we warn that blended objects
are likely to have fallen victim
to source confusion during the band-merging procedure.
We have started investigating the use of
more advanced PSF-fitting routines
in which sources are measured simultaneously across all bands,
which may be guided by an external astrometric catalogue
such as the one that is to be provided by Gaia.

\section{Demonstration}
\label{sec:demonstration}

We conclude this paper by demonstrating how the unique
$(r-\ha,\ r-i)$ colour-colour diagram offered by this catalogue
can readily be used to
(i) characterise the extinction regime at different sight-lines, and
(ii) identify \ha\ emission-line objects.

\subsection{Colour-colour and colour-magnitude diagrams}

The survey's unique $(r-\ha)$ colour,
when combined with $(r-i)$,
has been shown to provide simultaneous constraints 
on intrinsic stellar colour and interstellar extinction \citep{Drew2008}. 
Put differently, the main sequence in the $(r-\ha,\ r-i)$ diagram
runs in a direction that is different from the reddening vector,
because the ($r-\ha$) colour tends to act
as a coarse proxy for spectral type
and is less sensitive to reddening than $(r-i)$.
As a result, the distribution of a stellar population
in the IPHAS colour-colour diagram
can offer a handle on the properties of the population
and the extinction along a line of sight.

This is demonstrated 
in Fig.~\ref{fig:l180}, \ref{fig:l45} \& \ref{fig:l30},
where we present three sets of IPHAS colour/magnitude diagrams
towards three distinct sight-lines
located at Galactic longitudes 
$180^\circ$, $45^\circ$ and $30^\circ$, respectively.
Each figure contains all the sources
which are flagged as \emph{veryReliable}
and are located in a region of one square degree 
centred on the coordinates indicated in the diagram
(i.e. within a radius of $0.564^\circ$ from the indicated sight-line).
For clarity, we have imposed the additional criterion
that the photometric uncertainties
must be smaller than 0.05 mag in each band,
corresponding to a magnitude limit near $\sim$19th magnitude.

Each of the diagrams reveal a well-defined locus,
which demonstrates the health of the catalogue and the global calibration
for investigating stellar populations across wide areas.
We have annotated the colour-colour diagrams
by showing the position 
of the unreddened main sequence (thin solid line),
the unreddened giant branch (thick solid line),
and the reddening track for an A0V-type star (dashed line)
-- all three are based on the \cite{Pickles1998} library 
of empirical spectra
transformed into the Vega-based IPHAS system by \cite{Drew2005}.
In the colour-magnitude diagrams we only show the reddening vector
together with the unreddened 1~Gyr isochrone due to \cite{Bressan2012},
which is made available for the IPHAS system through a
on line tool hosted at the Observatory of Padova
(http://stev.oapd.inaf.it/cmd).
The isochrone and reddening vector have been placed
at an arbitrary distance of 2~kpc.

Each of the sight-lines reveal a stellar population
with distinct characteristics.
Firstly, towards the Galactic anti-centre 
at $l=180^\circ$ (Fig.~\ref{fig:l180})
we find a population dominated by lowly-reddened main sequence stars.
This is consistent with the estimated total sight-line extinction 
of $E(B-V)=0.49$ given by \cite{Schlegel1998},
following the correction of \cite{Schlafly2011}.
Looking in more detail we can see
that the stellar locus is narrower for M-type dwarfs
than for earlier types;
we do not observe M dwarfs experiencing 
the strongest reddening possible for this sight-line.
This implies that extinction is still increasing 
at distances beyond $\sim$1-2~kpc,
where M dwarfs are too faint to be contained in the IPHAS catalogue.
It is also clear that there are no unreddened stars
earlier than $\sim$K0 visible;
such stars would be saturated if within a few hundred parsecs.
This therefore suggests 
that there is a measurable increase in extinction locally.
We also note a relative absence of late type giants which,
due to the relative brevity 
of the corresponding phase of stellar evolution,
would only account for a small proportion of a volume limited sample.
 
In contrast, 
closer towards the galactic centre
at $l=45^{\circ}$ (Fig.~\ref{fig:l45}),
we find a wealth of reddened objects.
In the colour-magnitude diagram, it is clear
that the stars are split into two distinct groups,
with one significantly redder than the other.
The bluer group is composed of main sequence stars,
with the slope of this group in the colour-magnitude diagram
attributable to the significantly increasing extinction.
Meanwhile the redder group is principally composed of red giant stars.
As these stars are intrinsically brighter,
at some given apparent magnitude they will be substantially further away
than their main sequence counterparts.
Given that, along this sight-line,
extinction continues to increase with distance,
the red giants we observe will be subject to more reddening
than a main sequence star exhibiting the same apparent magnitude.
Therefore, the clear split between the two groups arises
due to the combination of increasing extinction
and the distinct absolute magnitude ranges
of main sequence and giant branch stars.

Finally, in one of our earliest sight-lines at $l=30^{\circ}$,
we find a very high number of extremely reddened giants
in addition to an unreddened population
of foreground dwarfs.
In contrast to the sight-line at $l=45^{\circ}$,
there is no clear group of giant stars visible
in the colour-magnitude diagram of Fig.~\ref{fig:l30},
though the red clump stars are manifested as a slight over density
which sits roughly 0.4~mags redder than the A0V reddening track.
At $(l,b)=(45^{\circ}, +2^{\circ})$ the giant stars observed
exhibit a relatively narrow range of reddenings
as they lie beyond most or essentially all of the Galactic dust.
At $(l,b)=(30^{\circ}, 0^{\circ})$ this is not the case:
even at the substantial distances
at which we can observe reddened giant stars,
extinction is continuing to rise
and we still find ourselves well within the Galactic dust disc.
It is also apparent that the $(r-i)$ width of both the M dwarfs
and early A dwarfs is greater than that in Fig.~\ref{fig:l45}.
This is indicative of a steeper rise in reddening,
both within several hundred parsecs (M dwarfs)
and within a few kpc (early A dwarfs).

Here we have presented only a short qualitative description
of the information obtainable
from IPHAS colour-colour and colour-magnitude plots.
A more rigorous quantitative analysis of the IPHAS catalogue
can be undertaken to estimate both
the stellar density distribution in the Milky Way \citep{Sale2010}
and to create detailed three-dimensional maps
of the extinction across several kpc \citep{Sale2009,Sale2012}.
An extinction map based on our catalogue
is to be released in a separate paper
that accompanies this data release (Sale et al., in preparation).

\begin{figure*}
    \begin{minipage}[b]{\linewidth}
        \includegraphics[width=0.5\textwidth]{./plots/ccd-180-3.pdf} 
        \includegraphics[width=0.5\textwidth]{./plots/cmd-180-3.pdf}
    \end{minipage}
    \caption{Colour-colour and colour-magnitude diagrams
    (left and right panel)
    showing sources flagged as \emph{veryReliable}
    located in an area of one square degree
    centred near the Galactic anti-centre 
    at $(l,b)=(180^\circ,+3^\circ)$.
    The diagrams are plotted as 2D-histograms
    which show the density of objects
    in bins of $\sim0.01\times0.01$~mag;
    bins containing 1-10 objects are coloured red,
    bins with 10-20 objects are orange,
    and bins with 20-25 objects are yellow.
    The left panel is annotated with
    the position of the main sequence (thin solid line),
    giant stars (thick solid line)
    and the reddening track for an A0V-type star (dashed line),
    which are based on the \citet{Pickles1998} library
    of observed spectra.
    The right panel only shows the reddening vector
    along with the unreddened 1~Gyr isochrone due to \citet{Bressan2012},
    which has been placed at an arbitrary distance of 2~kpc.
    This is one of the least reddened sight-lines
    in the survey
    and hence the observed stellar population appears to be dominated 
    by lowly reddened main sequence stars (see text).}
    \label{fig:l180}
    \begin{minipage}[b]{\linewidth}
        \includegraphics[width=0.5\textwidth]{./plots/ccd-45-2.pdf}
        \includegraphics[width=0.5\textwidth]{./plots/cmd-45-2.pdf}
    \end{minipage}
    \caption{Same as above for $(l,b)=(45^\circ,+2^\circ)$,
    which is one of the highest-density sight-lines in the survey,
    revealing two groups of stars in colour-magnitude space.}
    \label{fig:l45}
    \begin{minipage}[b]{\linewidth}
        \includegraphics[width=0.5\textwidth]{./plots/ccd-30-0.pdf}
        \includegraphics[width=0.5\textwidth]{./plots/cmd-30-0.pdf} 
    \end{minipage}
    \caption{Same as above for $(l,b)=(30^\circ,0^\circ)$,
    showing one of the most reddened sight-lines in the survey.
    }
    \label{fig:l30}
\end{figure*}

\subsection{Identifying \ha\ emission-line objects}

A primary motivation for carrying out the survey 
was to enable the discovery 
of new emission-line objects
across the Galactic Plane.
\ha\ in emission is a well-known tracer
for stars in the short-lived pre- or
post-main sequence stages of their evolution,
and hence IPHAS allows larger, deeper
and more statistically robust samples
of such rare objects to be established.
The survey-wide identification and analysis 
of emission-line objects is beyond the scope
of the present work and will be the focus
of a forthcoming paper (Barentsen et al, in preparation).
In this section were merely aim to demonstrate
how the catalogue may be used for this purpose.

An initial list of candidate \ha-emitters
based on the first IPHAS data release was previously
presented by \cite{Witham2008}. 
Because no uniform calibration was available
at the time, \citeauthor{Witham2008} employed 
a sigma-clipping technique to select objects with
large, outlying $(r-\ha)$ colours.
In contrast, the new catalogue
allows objects to be picked out
from the $(r-\ha,\ r-i)$ colour-colour diagram
using model-based colour criteria
rather than a statistical procedure.
In what follows we demonstrate this ability 
by selecting candidate emission-line objects
towards a small region in the sky.

The target of our demonstration is Sh 2-82:
a 5~arcmin-wide H{\sc ii} region located near $(l,b)=(53.55^\circ, 0.00^\circ)$
in the constellation of Sagitta.
Nicknamed by amateur astronomers as the ``Little Cocoon Nebula'',
Sh 2-82 is ionised by 
the $\sim$10th magnitude star HD\,231616
% Georgelin1973 claims B0III, others claim B0V
with spectral type B0V/III
\citep{Georgelin1973,Mayer1973,Hunter1990}.
This ionising star has been placed 
at a likely distance of 1.5-1.7 kpc
based on its photometric parallax
\citep{Mayer1973,Lahulla1985,Hunter1990}.

Fig.~\ref{fig:mosaic_iphas} shows a 20-by-15 arcmin
colour mosaic centred on Sh 2-82,
composed of our \ha\ (red channel),
$r$ (green channel),
and $i$ (blue channel) images.
The ionising star can be seen as the bright object
in the centre of the H{\sc ii} region,
which is surrounded by a faint reflection nebula
and several dark cloud filaments.
For comparison, Fig.~\ref{fig:mosaic_spitzer} shows
a mosaic of the same region 
as seen in the mid-infrared by the Spitzer Space Telescope \citep[GLIMPSE survey;][]{Benjamin2003,Churchwell2009}.
The infrared image reveals a bubble-shaped structure
which is thought to originate from the
mid-infrared emission of Polycyclic Aromatic Hydrocarbons (PAHs)
-- i.e. warm dust --
which is frequently observed
at the interface between neutral regions of interstellar material
and the ionising radiation from early-type stars \citep{Churchwell2006}.
\cite{Yu2012}
recently noted that the warm dust
that surrounds Sh~2-82 
appears to contain infrared-bright
Young Stellar Objects (YSOs).
Many of these young objects 
appear as red- and pink-coloured stars
in Fig.~\ref{fig:mosaic_spitzer},
located predominantly in the top-left part
of the bubble.

\begin{figure*}
    \begin{minipage}[b]{0.8\linewidth}
        \includegraphics[width=\textwidth]{./plots/mosaic/sh2-82-iphas.pdf} 
    \end{minipage}
\caption{IPHAS-based mosaic of H{\sc ii} region Sh 2-82,
composed of \ha\ (red channel), $r$ (green channel) and $i$ (blue channel). Yellow triangles show the position of candidate \ha-emitters
which have been selected from the colour-colour diagram
in Fig.~\ref{fig:emitters}. Note that the H{\sc ii} region is surrounded by a faint blue/green reflection nebula
and dark cloud filaments.}
\label{fig:mosaic_iphas}
    \begin{minipage}[b]{0.8\linewidth}
        \includegraphics[width=\textwidth]{./plots/mosaic/sh2-82-spitzer.pdf} 
    \end{minipage}
    \caption{Star-forming region Sh 2-82 as seen in the mid-infrared
    by the Spitzer Space Telescope's GLIMPSE survey. The mosaic is composed of the 24~\micron\ (red), 8.0~\micron\ (green) and 4.5~\micron\ (blue) bands.
    The image reveals a bubble-shaped structure which surrounds the {\sc Hii} region that is seen in the IPHAS mosaic of the same region (Fig.~\ref{fig:mosaic_iphas}). 
    This structure has previously been labelled as N115 in the 
catalogue due to \citet{Churchwell2006}.}
    \label{fig:mosaic_spitzer}
\end{figure*}

Fig.~\ref{fig:emitters} presents
the IPHAS colour-colour diagram for 
the 20-by-15 arcmin region shown in the mosaics.
Gray circles show all objects
which are brighter than $r<20$
and have been flagged as \emph{reliable}
in our catalogue.
The diagram also shows the unreddened main sequence (solid line)
and the expected position of unreddened main-sequence stars
with \ha\ in emission
at a strength of EW=$-10{\rm \AA}$ (dashed line),
taken from the colour simulations due to \citet{Barentsen2011a}.
Six stars are found to lie confidently above the 
dashed line at the level of $3\sigma$,
that is, the distance between the objects and the dashed line
is larger than three times the uncertainty
in their $(r-\ha)$ colour.
These reliable candidate \ha-emitters
are marked by red triangles in the colour-colour diagram
and their photometry is detailed in Table~\ref{tbl:emitters}.
The spatial distribution of the six candidate emission-line objects
is marked by yellow triangles in the colour mosaic (Fig.~\ref{fig:mosaic_iphas}).

\begin{figure}
  \includegraphics[width=0.45\textwidth]{./plots/sh2-82-ccd.pdf}
    \caption{$(r-\ha,\ r-i)$ diagram for the rectangular region of 
    20-by-15 arcmin centred on the H{\sc ii} region Sh 2-82,
    which is the area shown in Fig.~\ref{fig:mosaic_iphas}.    
    The diagram shows all objects in the catalogue
    which have been flagged as \emph{reliable} and are brighter
    than $r<20$ (grey circles).
    The unreddened main sequence is indicated by a solid line,
    while the main sequence for stars with an \ha\ emission line
    strength of $-10~\rm{\AA}$ EW is indicated by a dashed line,
    following the colour simulations due to \citet{Barentsen2011a}.
    Red triangles indicate objects which have been identified as
    as highly likely \ha-emitters (see text).}
    \label{fig:emitters}
\end{figure}

\begin{table}
    \caption{Candidate \ha-emitters towards Sh 2-82.}
    \label{tbl:emitters}
\footnotesize
\resizebox{0.45\textwidth}{!}{
    \begin{tabular}{lccc}
    \toprule
    Name [IPHAS2 ...] & $r$ & $i$ & \ha  \\
    \midrule
J192954.40+181026.1& $17.69\pm0.01$ & $16.12\pm0.01$ & $16.19\pm0.01$ \\
J193011.01+182051.2& $18.55\pm0.02$ & $16.95\pm0.02$ & $17.31\pm0.02$ \\
J193021.52+181954.5& $19.72\pm0.05$ & $17.94\pm0.03$ & $18.47\pm0.04$ \\
J193024.45+181938.3& $19.31\pm0.04$ & $17.55\pm0.02$ & $17.99\pm0.03$ \\
J193033.00+181609.3& $18.25\pm0.01$ & $16.91\pm0.01$ & $16.92\pm0.01$ \\
J193042.48+182317.4& $19.96\pm0.03$ & $18.11\pm0.03$ & $18.48\pm0.03$ \\
    \bottomrule
    \end{tabular}}
\end{table}

In previous work, we have shown that the majority of
\ha-emitters seen towards an H{\sc ii} region
are likely to be Classical T Tauri Stars \citep{Barentsen2011a}.
These are young objects
which are thought to show \ha\ in emission
due to the presence of hot, infalling gas
which is accreting onto the star
from a circumstellar disk.
This is likely to be the case for the candidate \ha-emitters
we discovered towards Sh 2-82 as well.
Two of our candidates have recently been identified
as YSOs in the initial investigation of the region by \cite{Yu2012}.
In their study, the authors used 2MASS and Spitzer data
to select likely young stars by selecting objects with
an infrared colour excess, consistent with 
the presence of a heated circumstellar disk.
Although \citeauthor{Yu2012} did not identify
the other four candidate emitters in our sample
as having an infrared excess,
we note that each of these four objects
are detected in the Spitzer 8.0~\micron\ image
at S/N$>$5,
which is consistent with the objects
being optically-unveiled stars with a circumstellar disk,
i.e. they are likely Class II YSOs with a mild infrared excess.

Sh 2-82 is one of a large population of poorly-studied star-forming regions
located at low Galactic latitudes,
which have only recently started to become revealed
by efforts to catalogue the wealth of ``bubbles'' detected
at mid-infrared wavelengths \citep{Churchwell2006,Simpson2012},
and by efforts to catalogue previously unknown clusters seen 
in the near-infrared \cite[e.g.][]{Bica2003}.
The data provided by IPHAS offers a handle
or lower limit on the extinction and distance
towards these regions,
and can be used to discover T~Tauri stars
when the extinction is sufficiently low.

\section{Data access and source code}
\label{sec:dataaccess}

The catalogue is made available through the Vizier
catalogue tool (http://vizier.u-strasbg.fr)
where it can be queried
(Conesearch/TAP URL TBD).
The catalogue can also be downloaded in its entirety
from the IPHAS website (www.iphas.org) as a collection 
of binary FITS tables which comprise 50~GB,
together with a script
to ingest these tables into a PostgreSQL database.
Finally, the website also provides access to the pipeline-processed
imaging data, which we have updated to include
the re-calibrated zeropoints and the best-available
astrometric solution in the image headers.

In the spirit of reproducibility,
the source code that was used to generate
the catalogue is made available at
https://github.com/barentsen/iphas-dr2

Instructions for acknowledging IPHAS can be found on our website.


\section{Conclusions and future work}
\label{sec:conclusions}

A new catalogue of 219 million sources has been
derived from the INT/WFC Photometric \ha\ Survey
of the Northern Galactic Plane.
It is the first catalogue to offer comprehensive CCD photometry
of point sources across the Galactic Plane at visible wavelengths,
taking in the Northern Milky Way at $|b|<5^\circ$.
The new 97-column catalogue provides single-epoch photometry
across 92\% of the survey area,
and is the first quality-controlled and uniformly calibrated
catalogue to have been constructed from the imaging data.
%We explain the data reduction and quality control procedures that
%were applied.  We describe and test the global photometric 
%calibration, 
%and detailed the construction of the source catalogue.

The observations included in this release
<<<<<<< HEAD
show a median seeing of 1.1 arcsec
and $5\sigma-$depths of $r=21.2\pm 0.5$, $i=20.0\pm 0.3$,
and \ha$=20.3\pm 0.3$.
=======
achieve a median seeing of 1.1 arcsec
and a $5\sigma-$depth of $r=21.2\pm 0.5$, $i=20.0\pm 0.3$, \ha$=20.3\pm 0.3$.
>>>>>>> 9f38825c
The global calibration and photometric repeatability
are found to be accurate at the level of $0.03$ mag (rms),
providing a significant improvement over the 
previous data release.
The source catalogue specifies the best-available
single-epoch astrometry and photometry
for 219~million unique sources.
<<<<<<< HEAD
We detailed a list of recommended quality criteria
to select objects with reliable colours from the catalogue.
Finally, we demonstrated the use of the survey's unique
$(r-\ha,\ r-i)$ diagram for characterising stellar populations
and selecting emission-line objects.

In future work, we intend to draw upon the PanSTARRS photometric
survey to further improve the accuracy of our global calibration.
We also plan to produce a catalogue 
which details all the secondary detections
to aid time-domain studies,
and are investigating the use of photometry
derived from PSF-fitting across the survey.
=======
To support its exploitation, we provide a list of recommended quality criteria
that will permit the selection of objects with reliable colours from 
the catalogue.  The closing demonstrations highlight the use of the 
survey's unique $(r-\ha,\ r-i)$ diagram for characterising stellar populations
and selecting emission-line objects.  More comprehensive applications of IPHAS
can be found in the works of Sale et al (2014), which applies DR2 to the problem
of 3D extinction mapping, and of Sabin et al (2014), where the results of a search
of the image database for new planetary nebulae is presented. 

The current plan is to work toward one further major IPHAS source catalogue, in which 
the remaining gaps in sky coverage will have been eliminated -- observations aimed at 
replacing data not meeting the IPHAS minimum quality requirements continue.  We will also 
examine options to further improve the global calibration, perhaps tightening the accuracy to
better than 2\%.  For example, we will investigate the use of e.g. the PanSTARRS photometric 
ladder (Magnier et al 2013) as a reference set, and explore improving source recovery in 
the most dense fields via the implementation of PSF fitting in place of aperture photometry.  
Finally, the next catalogue will detail all the secondary detections to aid time-domain studies.
>>>>>>> 9f38825c

The data-taking strategy developed for IPHAS
has since been reapplied to carry out 
a companion INT/WFC Galactic Plane survey called UVEX
in U, $g$, $r$, He {\sc i} \citep{Groot2009},
a survey of the Kepler field 
in $U$, $g$, $r$, $i$, \ha\ 
\citep{Greiss2012},
and a survey of the Southern Galactic Plane and Bulge
in $u$, $g$, $r$, $i$, \ha\ 
called VPHAS+ \citep{Drew2014}.  The work presented here
stands as a potential template for the catalogues that
remain to be generated from these sibling surveys.  
In prospect from them, whether they are mined separately or together,
are the means to ask seamless questions on the contents and structure of 
the most highly-populated components of the Milky Way.  

\section*{Acknowledgments}

The IPHAS survey was carried out 
at the Isaac Newton Telescope (INT).
The INT is operated on the island of La Palma
by the Isaac Newton Group
in the Spanish Observatorio del Roque de los Muchachos
of the Instituto de Astrofisica de Canarias.
We are deeply indebted to the ING staff and students
for their ongoing support of the INT.
All data were processed 
by the Cambridge Astronomical Survey Unit
at the Institute of Astronomy in Cambridge.
The catalogue presented in this work was assembled
at the Centre for Astrophysics Research, University of Hertfordshire, supported by a grant from the Science \& Technology Facilities Council
of the UK (STFC, ref ST/J001335/1).

Preparation of the catalogue was eased greatly
by a number of software packages,
including the PostgreSQL database software,
the TOPCAT and STILTS packages \citep{Taylor2005,Taylor2006},
and the Python modules
AstroPy \citep{Astropy},
NumPy/SciPy \citep{Numpy},
Matplotlib \citep{Matplotlib},
IPython \citep{IPython},
and APLpy.
We also made use of the Montage software maintained by NASA/IPAC,
and the SIMBAD, Vizier and Aladin \citep{Aladin} services
operated at CDS, Strasbourg, France.

This research made extensive use of
several complementary photometric surveys.
Our global calibration was aided
by the AAVSO Photometric All-Sky Survey (APASS),
funded by the Robert Martin Ayers Sciences Fund.
The calibration was tested against the
Sloan Digitized Sky Survey (SDSS),
funded by the Alfred P. Sloan Foundation,
the Participating Institutions,
the National Science Foundation,
the U.S. Department of Energy,
the National Aeronautics and Space Administration,
the Japanese Monbukagakusho, the Max Planck Society,
and the Higher Education Funding Council for England.
The astrometric pipeline reduction made
significant use of the Two Micron All Sky Survey (2MASS),
which is a joint project 
of the University of Massachusetts
and the Infrared Processing and Analysis Center/
California Institute of Technology,
funded by NASA and the NSF.
This work includes observations made
with the Spitzer Space Telescope,
which is operated by the Jet Propulsion Laboratory,
California Institute of Technology under a contract with NASA. 

GB, JED, SES and BTG acknowledge support from STFC
(JED and GB ST/J001333/1, SES ST/K00106X/1, BTG ST/I001719/1). 
HJF is in receipt of an STFC postgraduate studentship.

BTG acknowledges funding from the
European Research Council under the European Union's Seventh Framework
Programme (FP/2007-2013) / ERC Grant Agreement n. 320964 (WDTracer).

\label{lastpage}

\bibliographystyle{mn2e}
\bibliography{iphas-dr2}

\appendix
\onecolumn
\section{Catalogue format}
\label{app:columns}

\small
\begin{longtable}{lllp{10cm}}
\caption{\label{tab:columns} 
Definition of columns in the IPHAS DR2 source catalogue.
} \\
\hline
Column & Type & Unit & Description \\
\hline
\endfirsthead

\multicolumn{3}{c}%
{{\bfseries \tablename\ \thetable{} -- continued}} \\
\hline
Column & Type & Unit & Description \\
\hline
\endhead

\hline \hline
\endlastfoot
\input{tables/columns.tex}
\end{longtable}
\normalsize
\twocolumn

\end{document}<|MERGE_RESOLUTION|>--- conflicted
+++ resolved
@@ -2322,14 +2322,8 @@
 %and detailed the construction of the source catalogue.
 
 The observations included in this release
-<<<<<<< HEAD
-show a median seeing of 1.1 arcsec
-and $5\sigma-$depths of $r=21.2\pm 0.5$, $i=20.0\pm 0.3$,
-and \ha$=20.3\pm 0.3$.
-=======
 achieve a median seeing of 1.1 arcsec
-and a $5\sigma-$depth of $r=21.2\pm 0.5$, $i=20.0\pm 0.3$, \ha$=20.3\pm 0.3$.
->>>>>>> 9f38825c
+and $5\sigma-$depths of $r=21.2\pm 0.5$, $i=20.0\pm 0.3$, and \ha$=20.3\pm 0.3$.
 The global calibration and photometric repeatability
 are found to be accurate at the level of $0.03$ mag (rms),
 providing a significant improvement over the 
@@ -2337,21 +2331,6 @@
 The source catalogue specifies the best-available
 single-epoch astrometry and photometry
 for 219~million unique sources.
-<<<<<<< HEAD
-We detailed a list of recommended quality criteria
-to select objects with reliable colours from the catalogue.
-Finally, we demonstrated the use of the survey's unique
-$(r-\ha,\ r-i)$ diagram for characterising stellar populations
-and selecting emission-line objects.
-
-In future work, we intend to draw upon the PanSTARRS photometric
-survey to further improve the accuracy of our global calibration.
-We also plan to produce a catalogue 
-which details all the secondary detections
-to aid time-domain studies,
-and are investigating the use of photometry
-derived from PSF-fitting across the survey.
-=======
 To support its exploitation, we provide a list of recommended quality criteria
 that will permit the selection of objects with reliable colours from 
 the catalogue.  The closing demonstrations highlight the use of the 
@@ -2369,7 +2348,6 @@
 ladder (Magnier et al 2013) as a reference set, and explore improving source recovery in 
 the most dense fields via the implementation of PSF fitting in place of aperture photometry.  
 Finally, the next catalogue will detail all the secondary detections to aid time-domain studies.
->>>>>>> 9f38825c
 
 The data-taking strategy developed for IPHAS
 has since been reapplied to carry out 
